--- conflicted
+++ resolved
@@ -3,16 +3,14 @@
 
 #include "colorutils.h"
 
-<<<<<<< HEAD
 FASTLED_NAMESPACE_BEGIN
-=======
+
 ///@defgroup Colorpalletes Pre-defined color palletes
 /// These schemes are all declared as "PROGMEM", meaning
 /// that they won't take up SRAM on AVR chips until used.
 /// Furthermore, the compiler won't even include these
 /// in your PROGMEM (flash) storage unless you specifically
 /// use each one, so you only 'pay for' those you actually use.
->>>>>>> c0c8f765
 
 ///@{
 
@@ -45,11 +43,8 @@
 /// 'wrapping around' from the hot end to the cold end,
 /// which looks wrong.
 extern const TProgmemRGBPalette16 HeatColors_p PROGMEM;
-<<<<<<< HEAD
  
 FASTLED_NAMESPACE_END
 
-=======
 ///@}
->>>>>>> c0c8f765
 #endif
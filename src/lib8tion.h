#ifndef __INC_LIB8TION_H
#define __INC_LIB8TION_H

#include "FastLED.h"

#ifndef __INC_LED_SYSDEFS_H
#error WTH?  led_sysdefs needs to be included first
#endif

<<<<<<< HEAD
/// @file lib8tion.h
/// Fast, efficient 8-bit math functions specifically
/// designed for high-performance LED programming. 


FASTLED_NAMESPACE_BEGIN
=======
FASTLED_NAMESPACE_BEGIN

/*

 Fast, efficient 8-bit math functions specifically
 designed for high-performance LED programming.

 Because of the AVR(Arduino) and ARM assembly language
 implementations provided, using these functions often
 results in smaller and faster code than the equivalent
 program using plain "C" arithmetic and logic.


 Included are:


 - Saturating unsigned 8-bit add and subtract.
   Instead of wrapping around if an overflow occurs,
   these routines just 'clamp' the output at a maxumum
   of 255, or a minimum of 0.  Useful for adding pixel
   values.  E.g., qadd8( 200, 100) = 255.

     qadd8( i, j) == MIN( (i + j), 0xFF )
     qsub8( i, j) == MAX( (i - j), 0 )

 - Saturating signed 8-bit ("7-bit") add.
     qadd7( i, j) == MAX( MIN( (i + j), 0x7F), -0x80)


 - Scaling (down) of unsigned 8- and 16- bit values.
   Scaledown value is specified in 1/256ths.
     scale8( i, sc) == (i * sc) / 256
     scale16by8( i, sc) == (i * sc) / 256

   Example: scaling a 0-255 value down into a
   range from 0-99:
     downscaled = scale8( originalnumber, 100);

   A special version of scale8 is provided for scaling
   LED brightness values, to make sure that they don't
   accidentally scale down to total black at low
   dimming levels, since that would look wrong:
     scale8_video( i, sc) = ((i * sc) / 256) +? 1

   Example: reducing an LED brightness by a
   dimming factor:
     new_bright = scale8_video( orig_bright, dimming);


 - Fast 8- and 16- bit unsigned random numbers.
   Significantly faster than Arduino random(), but
   also somewhat less random.  You can add entropy.
     random8()       == random from 0..255
     random8( n)     == random from 0..(N-1)
     random8( n, m)  == random from N..(M-1)

     random16()      == random from 0..65535
     random16( n)    == random from 0..(N-1)
     random16( n, m) == random from N..(M-1)

     random16_set_seed( k)    ==  seed = k
     random16_add_entropy( k) ==  seed += k


 - Absolute value of a signed 8-bit value.
     abs8( i)     == abs( i)


 - 8-bit math operations which return 8-bit values.
   These are provided mostly for completeness,
   not particularly for performance.
     mul8( i, j)  == (i * j) & 0xFF
     add8( i, j)  == (i + j) & 0xFF
     sub8( i, j)  == (i - j) & 0xFF


 - Fast 16-bit approximations of sin and cos.
   Input angle is a uint16_t from 0-65535.
   Output is a signed int16_t from -32767 to 32767.
      sin16( x)  == sin( (x/32768.0) * pi) * 32767
      cos16( x)  == cos( (x/32768.0) * pi) * 32767
   Accurate to more than 99% in all cases.

 - Fast 8-bit approximations of sin and cos.
   Input angle is a uint8_t from 0-255.
   Output is an UNsigned uint8_t from 0 to 255.
       sin8( x)  == (sin( (x/128.0) * pi) * 128) + 128
       cos8( x)  == (cos( (x/128.0) * pi) * 128) + 128
   Accurate to within about 2%.


 - Fast 8-bit "easing in/out" function.
     ease8InOutCubic(x) == 3(x^2) - 2(x^3)
     ease8InOutApprox(x) ==
       faster, rougher, approximation of cubic easing
     ease8InOutQuad(x) == quadratic (vs cubic) easing

 - Cubic, Quadratic, and Triangle wave functions.
   Input is a uint8_t representing phase withing the wave,
     similar to how sin8 takes an angle 'theta'.
   Output is a uint8_t representing the amplitude of
     the wave at that point.
       cubicwave8( x)
       quadwave8( x)
       triwave8( x)

 - Square root for 16-bit integers.  About three times
   faster and five times smaller than Arduino's built-in
   generic 32-bit sqrt routine.
     sqrt16( uint16_t x ) == sqrt( x)

 - Dimming and brightening functions for 8-bit
   light values.
     dim8_video( x)  == scale8_video( x, x)
     dim8_raw( x)    == scale8( x, x)
     dim8_lin( x)    == (x<128) ? ((x+1)/2) : scale8(x,x)
     brighten8_video( x) == 255 - dim8_video( 255 - x)
     brighten8_raw( x) == 255 - dim8_raw( 255 - x)
     brighten8_lin( x) == 255 - dim8_lin( 255 - x)
   The dimming functions in particular are suitable
   for making LED light output appear more 'linear'.


 - Linear interpolation between two values, with the
   fraction between them expressed as an 8- or 16-bit
   fixed point fraction (fract8 or fract16).
     lerp8by8(   fromU8, toU8, fract8 )
     lerp16by8(  fromU16, toU16, fract8 )
     lerp15by8(  fromS16, toS16, fract8 )
       == from + (( to - from ) * fract8) / 256)
     lerp16by16( fromU16, toU16, fract16 )
       == from + (( to - from ) * fract16) / 65536)
     map8( in, rangeStart, rangeEnd)
       == map( in, 0, 255, rangeStart, rangeEnd);

 - Optimized memmove, memcpy, and memset, that are
   faster than standard avr-libc 1.8.
      memmove8( dest, src,  bytecount)
      memcpy8(  dest, src,  bytecount)
      memset8(  buf, value, bytecount)

 - Beat generators which return sine or sawtooth
   waves in a specified number of Beats Per Minute.
   Sine wave beat generators can specify a low and
   high range for the output.  Sawtooth wave beat
   generators always range 0-255 or 0-65535.
     beatsin8( BPM, low8, high8)
         = (sine(beatphase) * (high8-low8)) + low8
     beatsin16( BPM, low16, high16)
         = (sine(beatphase) * (high16-low16)) + low16
     beatsin88( BPM88, low16, high16)
         = (sine(beatphase) * (high16-low16)) + low16
     beat8( BPM)  = 8-bit repeating sawtooth wave
     beat16( BPM) = 16-bit repeating sawtooth wave
     beat88( BPM88) = 16-bit repeating sawtooth wave
   BPM is beats per minute in either simple form
   e.g. 120, or Q8.8 fixed-point form.
   BPM88 is beats per minute in ONLY Q8.8 fixed-point
   form.

Lib8tion is pronounced like 'libation': lie-BAY-shun

*/

>>>>>>> c38c2ce4


#include <stdint.h>

/// Define a LIB8TION member function as static inline with an "unused" attribute
#define LIB8STATIC __attribute__ ((unused)) static inline
/// Define a LIB8TION member function as always static inline
#define LIB8STATIC_ALWAYS_INLINE __attribute__ ((always_inline)) static inline

#if !defined(__AVR__)
#include <string.h>
// for memmove, memcpy, and memset if not defined here
#endif // end of !defined(__AVR__)

#if defined(__arm__)

#if defined(FASTLED_TEENSY3)
// Can use Cortex M4 DSP instructions
#define QADD8_C 0
#define QADD7_C 0
#define QADD8_ARM_DSP_ASM 1
#define QADD7_ARM_DSP_ASM 1
#else
// Generic ARM
#define QADD8_C 1
#define QADD7_C 1
#endif // end of defined(FASTLED_TEENSY3)

#define QSUB8_C 1
#define SCALE8_C 1
#define SCALE16BY8_C 1
#define SCALE16_C 1
#define ABS8_C 1
#define MUL8_C 1
#define QMUL8_C 1
#define ADD8_C 1
#define SUB8_C 1
#define EASE8_C 1
#define AVG8_C 1
#define AVG8R_C 1
#define AVG7_C 1
#define AVG16_C 1
#define AVG16R_C 1
#define AVG15_C 1
#define BLEND8_C 1

// end of #if defined(__arm__)

#elif defined(ARDUINO_ARCH_APOLLO3)

// Default to using the standard C functions for now
#define QADD8_C 1
#define QADD7_C 1
#define QSUB8_C 1
#define SCALE8_C 1
#define SCALE16BY8_C 1
#define SCALE16_C 1
#define ABS8_C 1
#define MUL8_C 1
#define QMUL8_C 1
#define ADD8_C 1
#define SUB8_C 1
#define EASE8_C 1
#define AVG8_C 1
#define AVG8R_C 1
#define AVG7_C 1
#define AVG16_C 1
#define AVG16R_C 1
#define AVG15_C 1
#define BLEND8_C 1

// end of #elif defined(ARDUINO_ARCH_APOLLO3)

#elif defined(__AVR__)

// AVR ATmega and friends Arduino

#define QADD8_C 0
#define QADD7_C 0
#define QSUB8_C 0
#define ABS8_C 0
#define ADD8_C 0
#define SUB8_C 0
#define AVG8_C 0
#define AVG8R_C 0
#define AVG7_C 0
#define AVG16_C 0
#define AVG16R_C 0
#define AVG15_C 0

#define QADD8_AVRASM 1
#define QADD7_AVRASM 1
#define QSUB8_AVRASM 1
#define ABS8_AVRASM 1
#define ADD8_AVRASM 1
#define SUB8_AVRASM 1
#define AVG8_AVRASM 1
#define AVG8R_AVRASM 1
#define AVG7_AVRASM 1
#define AVG16_AVRASM 1
#define AVG16R_AVRASM 1
#define AVG15_AVRASM 1

// Note: these require hardware MUL instruction
//       -- sorry, ATtiny!
#if !defined(LIB8_ATTINY)
#define SCALE8_C 0
#define SCALE16BY8_C 0
#define SCALE16_C 0
#define MUL8_C 0
#define QMUL8_C 0
#define EASE8_C 0
#define BLEND8_C 0
#define SCALE8_AVRASM 1
#define SCALE16BY8_AVRASM 1
#define SCALE16_AVRASM 1
#define MUL8_AVRASM 1
#define QMUL8_AVRASM 1
#define EASE8_AVRASM 1
#define CLEANUP_R1_AVRASM 1
#define BLEND8_AVRASM 1
#else
// On ATtiny, we just use C implementations
#define SCALE8_C 1
#define SCALE16BY8_C 1
#define SCALE16_C 1
#define MUL8_C 1
#define QMUL8_C 1
#define EASE8_C 1
#define BLEND8_C 1
#define SCALE8_AVRASM 0
#define SCALE16BY8_AVRASM 0
#define SCALE16_AVRASM 0
#define MUL8_AVRASM 0
#define QMUL8_AVRASM 0
#define EASE8_AVRASM 0
#define BLEND8_AVRASM 0
#endif // end of !defined(LIB8_ATTINY)

// end of #elif defined(__AVR__)

#else

// Doxygen: ignore these macros
/// @cond

// unspecified architecture, so
// no ASM, everything in C
#define QADD8_C 1
#define QADD7_C 1
#define QSUB8_C 1
#define SCALE8_C 1
#define SCALE16BY8_C 1
#define SCALE16_C 1
#define ABS8_C 1
#define MUL8_C 1
#define QMUL8_C 1
#define ADD8_C 1
#define SUB8_C 1
#define EASE8_C 1
#define AVG8_C 1
#define AVG8R_C 1
#define AVG7_C 1
#define AVG16_C 1
#define AVG16R_C 1
#define AVG15_C 1
#define BLEND8_C 1

/// @endcond

#endif

/// @defgroup lib8tion Fast Math Functions
/// Fast, efficient 8-bit math functions specifically
/// designed for high-performance LED programming. 
///
/// Because of the AVR (Arduino) and ARM assembly language
/// implementations provided, using these functions often
/// results in smaller and faster code than the equivalent
/// program using plain "C" arithmetic and logic.
///
/// Included are:
///
///  - Saturating unsigned 8-bit add and subtract.
///    Instead of wrapping around if an overflow occurs,
///    these routines just 'clamp' the output at a maxumum
///    of 255, or a minimum of 0.  Useful for adding pixel
///    values.  E.g., qadd8( 200, 100) = 255.
///      @code
///      qadd8( i, j) == MIN( (i + j), 0xFF )
///      qsub8( i, j) == MAX( (i - j), 0 )
///      @endcode
///
///  - Saturating signed 8-bit ("7-bit") add.
///      @code
///      qadd7( i, j) == MIN( (i + j), 0x7F)
///      @endcode
///
///  - Scaling (down) of unsigned 8- and 16- bit values.
///    Scaledown value is specified in 1/256ths.
///      @code
///      scale8( i, sc) == (i * sc) / 256
///      scale16by8( i, sc) == (i * sc) / 256
///      @endcode
///
///    Example: scaling a 0-255 value down into a
///    range from 0-99:
///      @code
///      downscaled = scale8( originalnumber, 100);
///      @endcode
///
///    A special version of scale8 is provided for scaling
///    LED brightness values, to make sure that they don't
///    accidentally scale down to total black at low
///    dimming levels, since that would look wrong:
///      @code
///      scale8_video( i, sc) = ((i * sc) / 256) +? 1
///      @endcode
///
///    Example: reducing an LED brightness by a
///    dimming factor:
///      @code
///      new_bright = scale8_video( orig_bright, dimming);
///      @endcode
///
///  - Fast 8- and 16- bit unsigned random numbers.
///    Significantly faster than Arduino random(), but
///    also somewhat less random.  You can add entropy.
///      @code
///      random8()       == random from 0..255
///      random8( n)     == random from 0..(N-1)
///      random8( n, m)  == random from N..(M-1)
///
///      random16()      == random from 0..65535
///      random16( n)    == random from 0..(N-1)
///      random16( n, m) == random from N..(M-1)
///
///      random16_set_seed( k)    ==  seed = k
///      random16_add_entropy( k) ==  seed += k
///      @endcode
///
///  - Absolute value of a signed 8-bit value.
///      @code
///      abs8( i)     == abs( i)
///      @endcode
///
///  - 8-bit math operations which return 8-bit values.
///    These are provided mostly for completeness,
///    not particularly for performance.
///      @code
///      mul8( i, j)  == (i * j) & 0xFF
///      add8( i, j)  == (i + j) & 0xFF
///      sub8( i, j)  == (i - j) & 0xFF
///      @endcode
///
///  - Fast 16-bit approximations of sin and cos.
///    Input angle is a uint16_t from 0-65535.
///    Output is a signed int16_t from -32767 to 32767.
///      @code
///      sin16( x)  == sin( (x/32768.0) * pi) * 32767
///      cos16( x)  == cos( (x/32768.0) * pi) * 32767
///      @endcode
///
///    Accurate to more than 99% in all cases.
///
///  - Fast 8-bit approximations of sin and cos.
///    Input angle is a uint8_t from 0-255.
///    Output is an UNsigned uint8_t from 0 to 255.
///      @code
///      sin8( x)  == (sin( (x/128.0) * pi) * 128) + 128
///      cos8( x)  == (cos( (x/128.0) * pi) * 128) + 128
///      @endcode
///
///    Accurate to within about 2%.
///
///  - Fast 8-bit "easing in/out" function.
///      @code
///      ease8InOutCubic(x) == 3(x^i) - 2(x^3)
///      ease8InOutApprox(x) ==
///        faster, rougher, approximation of cubic easing
///      ease8InOutQuad(x) == quadratic (vs cubic) easing
///      @endcode
///
///  - Cubic, Quadratic, and Triangle wave functions.
///    Input is a uint8_t representing phase withing the wave,
///      similar to how sin8 takes an angle 'theta'.
///    Output is a uint8_t representing the amplitude of
///    the wave at that point.
///      @code
///      cubicwave8( x)
///      quadwave8( x)
///      triwave8( x)
///      @endcode
///
///  - Square root for 16-bit integers.  About three times
///    faster and five times smaller than Arduino's built-in
///    generic 32-bit sqrt routine.
///      @code
///      sqrt16( uint16_t x ) == sqrt( x)
///      @endcode
///
///  - Dimming and brightening functions for 8-bit
///    light values.
///      @code
///      dim8_video( x)  == scale8_video( x, x)
///      dim8_raw( x)    == scale8( x, x)
///      dim8_lin( x)    == (x<128) ? ((x+1)/2) : scale8(x,x)
///      brighten8_video( x) == 255 - dim8_video( 255 - x)
///      brighten8_raw( x) == 255 - dim8_raw( 255 - x)
///      brighten8_lin( x) == 255 - dim8_lin( 255 - x)
///      @endcode
///
///    The dimming functions in particular are suitable
///    for making LED light output appear more 'linear'.
///
///  - Linear interpolation between two values, with the
///    fraction between them expressed as an 8- or 16-bit
///    fixed point fraction (fract8 or fract16).
///      @code
///      lerp8by8(   fromU8, toU8, fract8 )
///      lerp16by8(  fromU16, toU16, fract8 )
///      lerp15by8(  fromS16, toS16, fract8 )
///        == from + (( to - from ) * fract8) / 256)
///      lerp16by16( fromU16, toU16, fract16 )
///        == from + (( to - from ) * fract16) / 65536)
///      map8( in, rangeStart, rangeEnd)
///        == map( in, 0, 255, rangeStart, rangeEnd);
///      @endcode
///
///  - Optimized memmove, memcpy, and memset, that are
///    faster than standard avr-libc 1.8.
///      @code
///      memmove8( dest, src,  bytecount)
///      memcpy8(  dest, src,  bytecount)
///      memset8(  buf, value, bytecount)
///      @endcode
///
///  - Beat generators which return sine or sawtooth
///    waves in a specified number of Beats Per Minute.
///    Sine wave beat generators can specify a low and
///    high range for the output.  Sawtooth wave beat
///    generators always range 0-255 or 0-65535.
///      @code
///      beatsin8( BPM, low8, high8)
///          = (sine(beatphase) * (high8-low8)) + low8
///      beatsin16( BPM, low16, high16)
///          = (sine(beatphase) * (high16-low16)) + low16
///      beatsin88( BPM88, low16, high16)
///          = (sine(beatphase) * (high16-low16)) + low16
///      beat8( BPM)  = 8-bit repeating sawtooth wave
///      beat16( BPM) = 16-bit repeating sawtooth wave
///      beat88( BPM88) = 16-bit repeating sawtooth wave
///      @endcode
///
///    BPM is beats per minute in either simple form
///    e.g. 120, or Q8.8 fixed-point form.
///    BPM88 is beats per minute in ONLY Q8.8 fixed-point
///    form.
///
/// Lib8tion is pronounced like 'libation': lie-BAY-shun
///
/// @{


///////////////////////////////////////////////////////////////////////
///
/// @defgroup FractionalTypes Fixed-Point Fractional Types. 
/// Types for storing fractional data. 
///
/// * ::sfract7 should be interpreted as signed 128ths.
/// * ::fract8 should be interpreted as unsigned 256ths.
/// * ::sfract15 should be interpreted as signed 32768ths.
/// * ::fract16 should be interpreted as unsigned 65536ths.
///
/// Example: if a fract8 has the value "64", that should be interpreted
///          as 64/256ths, or one-quarter.
///
/// accumXY types should be interpreted as X bits of integer,
///         and Y bits of fraction.  
/// E.g., ::accum88 has 8 bits of int, 8 bits of fraction
///
/// @{

/// ANSI: unsigned short _Fract. 
/// Range is 0 to 0.99609375 in steps of 0.00390625.  
/// Should be interpreted as unsigned 256ths.
typedef uint8_t   fract8;

/// ANSI: signed short _Fract. 
/// Range is -0.9921875 to 0.9921875 in steps of 0.0078125.  
/// Should be interpreted as signed 128ths.
typedef int8_t    sfract7;

/// ANSI: unsigned _Fract.
/// Range is 0 to 0.99998474121 in steps of 0.00001525878.  
/// Should be interpreted as unsigned 65536ths.
typedef uint16_t  fract16;

/// ANSI: signed _Fract.
/// Range is -0.99996948242 to 0.99996948242 in steps of 0.00003051757.  
/// Should be interpreted as signed 32768ths.
typedef int16_t   sfract15;


typedef uint16_t  accum88;    ///< ANSI: unsigned short _Accum. 8 bits int, 8 bits fraction
typedef int16_t   saccum78;   ///< ANSI: signed   short _Accum. 7 bits int, 8 bits fraction
typedef uint32_t  accum1616;  ///< ANSI: signed         _Accum. 16 bits int, 16 bits fraction
typedef int32_t   saccum1516; ///< ANSI: signed         _Accum. 15 bits int, 16 bits fraction
typedef uint16_t  accum124;   ///< no direct ANSI counterpart. 12 bits int, 4 bits fraction
typedef int32_t   saccum114;  ///< no direct ANSI counterpart. 1 bit int, 14 bits fraction


/// typedef for IEEE754 "binary32" float type internals
/// @see https://en.wikipedia.org/wiki/IEEE_754
typedef union {
    uint32_t i;  ///< raw value, as an integer
    float    f;  ///< raw value, as a float
    struct {
        uint32_t mantissa: 23;  ///< 23-bit mantissa
        uint32_t exponent:  8;  ///< 8-bit exponent
        uint32_t signbit:   1;  ///< sign bit
    };
    struct {
        uint32_t mant7 :  7;  ///< @todo Doc: what is this for?
        uint32_t mant16: 16;  ///< @todo Doc: what is this for?
        uint32_t exp_  :  8;  ///< @todo Doc: what is this for?
        uint32_t sb_   :  1;  ///< @todo Doc: what is this for?
    };
    struct {
        uint32_t mant_lo8 : 8;  ///< @todo Doc: what is this for?
        uint32_t mant_hi16_exp_lo1 : 16;  ///< @todo Doc: what is this for?
        uint32_t sb_exphi7 : 8;  ///< @todo Doc: what is this for?
    };
} IEEE754binary32_t;

/// @} FractionalTypes


#include "lib8tion/math8.h"
#include "lib8tion/scale8.h"
#include "lib8tion/random8.h"
#include "lib8tion/trig8.h"

///////////////////////////////////////////////////////////////////////







///////////////////////////////////////////////////////////////////////
///
/// @defgroup FloatConversions Float-to-Fixed and Fixed-to-Float Conversions
/// Functions to convert between floating point and fixed point types. 
/// @note Anything involving a "float" on AVR will be slower.
/// @{

/// Conversion from 16-bit fixed point (::sfract15) to IEEE754 32-bit float.
LIB8STATIC float sfract15ToFloat( sfract15 y)
{
    return y / 32768.0;
}

/// Conversion from IEEE754 float in the range (-1,1) to 16-bit fixed point (::sfract15).
/// @note The extremes of one and negative one are NOT representable! The
/// representable range is 0.99996948242 to -0.99996948242, in steps of 0.00003051757.
LIB8STATIC sfract15 floatToSfract15( float f)
{
    return f * 32768.0;
}

/// @} FloatConversions



///////////////////////////////////////////////////////////////////////
///
/// @defgroup FastMemory Fast Memory Functions for AVR
/// Alternatives to memmove, memcpy, and memset that are
/// faster on AVR than standard avr-libc 1.8. 
/// @{

#if defined(__AVR__) || defined(FASTLED_DOXYGEN)
extern "C" {
void * memmove8( void * dst, const void * src, uint16_t num );  ///< Faster alternative to memmove() on AVR
void * memcpy8 ( void * dst, const void * src, uint16_t num )  __attribute__ ((noinline));  ///< Faster alternative to memcpy() on AVR
void * memset8 ( void * ptr, uint8_t value, uint16_t num ) __attribute__ ((noinline)) ;  ///< Faster alternative to memset() on AVR
}
#else
// on non-AVR platforms, these names just call standard libc.
#define memmove8 memmove
#define memcpy8 memcpy
#define memset8 memset
#endif

/// @} FastMemory


///////////////////////////////////////////////////////////////////////
///
/// @defgroup LinearInterpolation Linear Interpolation
/// Fast linear interpolation functions, such as could be used for Perlin noise, etc.
///
/// A note on the structure of the lerp functions:
/// The cases for b>a and b<=a are handled separately for
/// speed. Without knowing the relative order of a and b,
/// the value (a-b) might be overflow the width of a or b,
/// and have to be promoted to a wider, slower type.
/// To avoid that, we separate the two cases, and are able
/// to do all the math in the same width as the arguments,
/// which is much faster and smaller on AVR.
/// @{

/// Linear interpolation between two unsigned 8-bit values,
/// with 8-bit fraction
LIB8STATIC uint8_t lerp8by8( uint8_t a, uint8_t b, fract8 frac)
{
    uint8_t result;
    if( b > a) {
        uint8_t delta = b - a;
        uint8_t scaled = scale8( delta, frac);
        result = a + scaled;
    } else {
        uint8_t delta = a - b;
        uint8_t scaled = scale8( delta, frac);
        result = a - scaled;
    }
    return result;
}

/// Linear interpolation between two unsigned 16-bit values,
/// with 16-bit fraction
LIB8STATIC uint16_t lerp16by16( uint16_t a, uint16_t b, fract16 frac)
{
    uint16_t result;
    if( b > a ) {
        uint16_t delta = b - a;
        uint16_t scaled = scale16(delta, frac);
        result = a + scaled;
    } else {
        uint16_t delta = a - b;
        uint16_t scaled = scale16( delta, frac);
        result = a - scaled;
    }
    return result;
}

/// Linear interpolation between two unsigned 16-bit values,
/// with 8-bit fraction
LIB8STATIC uint16_t lerp16by8( uint16_t a, uint16_t b, fract8 frac)
{
    uint16_t result;
    if( b > a) {
        uint16_t delta = b - a;
        uint16_t scaled = scale16by8( delta, frac);
        result = a + scaled;
    } else {
        uint16_t delta = a - b;
        uint16_t scaled = scale16by8( delta, frac);
        result = a - scaled;
    }
    return result;
}

/// Linear interpolation between two signed 15-bit values,
/// with 8-bit fraction
LIB8STATIC int16_t lerp15by8( int16_t a, int16_t b, fract8 frac)
{
    int16_t result;
    if( b > a) {
        uint16_t delta = b - a;
        uint16_t scaled = scale16by8( delta, frac);
        result = a + scaled;
    } else {
        uint16_t delta = a - b;
        uint16_t scaled = scale16by8( delta, frac);
        result = a - scaled;
    }
    return result;
}

/// Linear interpolation between two signed 15-bit values,
/// with 8-bit fraction
LIB8STATIC int16_t lerp15by16( int16_t a, int16_t b, fract16 frac)
{
    int16_t result;
    if( b > a) {
        uint16_t delta = b - a;
        uint16_t scaled = scale16( delta, frac);
        result = a + scaled;
    } else {
        uint16_t delta = a - b;
        uint16_t scaled = scale16( delta, frac);
        result = a - scaled;
    }
    return result;
}

/// Map from one full-range 8-bit value into a narrower
/// range of 8-bit values, possibly a range of hues.
///
/// E.g. map `myValue` into a hue in the range blue..purple..pink..red
///   @code
///   hue = map8( myValue, HUE_BLUE, HUE_RED);
///   @endcode
///
/// Combines nicely with the waveform functions (like sin8(), etc)
/// to produce continuous hue gradients back and forth:
///   @code
///   hue = map8( sin8( myValue), HUE_BLUE, HUE_RED);
///   @endcode
///
/// Mathematically simiar to lerp8by8(), but arguments are more
/// like Arduino's "map"; this function is similar to
///   @code
///   map( in, 0, 255, rangeStart, rangeEnd)
///   @endcode
///
/// but faster and specifically designed for 8-bit values.
LIB8STATIC uint8_t map8( uint8_t in, uint8_t rangeStart, uint8_t rangeEnd)
{
    uint8_t rangeWidth = rangeEnd - rangeStart;
    uint8_t out = scale8( in, rangeWidth);
    out += rangeStart;
    return out;
}

/// @} LinearInterpolation


///////////////////////////////////////////////////////////////////////
///
/// @defgroup Easing Easing Functions 
/// Specify the rate of change of a parameter over time.
/// @see http://easings.net
/// @{

/// 8-bit quadratic ease-in / ease-out function. 
/// Takes around 13 cycles on AVR.
#if (EASE8_C == 1) || defined(FASTLED_DOXYGEN)
LIB8STATIC uint8_t ease8InOutQuad( uint8_t i)
{
    uint8_t j = i;
    if( j & 0x80 ) {
        j = 255 - j;
    }
    uint8_t jj  = scale8(  j, j);
    uint8_t jj2 = jj << 1;
    if( i & 0x80 ) {
        jj2 = 255 - jj2;
    }
    return jj2;
}

#elif EASE8_AVRASM == 1
// This AVR asm version of ease8InOutQuad preserves one more
// low-bit of precision than the C version, and is also slightly
// smaller and faster.
LIB8STATIC uint8_t ease8InOutQuad(uint8_t val) {
    uint8_t j=val;
    asm volatile (
      "sbrc %[val], 7 \n"
      "com %[j]       \n"
      "mul %[j], %[j] \n"
      "add r0, %[j]   \n"
      "ldi %[j], 0    \n"
      "adc %[j], r1   \n"
      "lsl r0         \n" // carry = high bit of low byte of mul product
      "rol %[j]       \n" // j = (j * 2) + carry // preserve add'l bit of precision
      "sbrc %[val], 7 \n"
      "com %[j]       \n"
      "clr __zero_reg__   \n"
      : [j] "+&a" (j)
      : [val] "a" (val)
      : "r0", "r1"
      );
    return j;
}

#else
#error "No implementation for ease8InOutQuad available."
#endif

/// 16-bit quadratic ease-in / ease-out function. 
/// C implementation at this point.
LIB8STATIC uint16_t ease16InOutQuad( uint16_t i)
{
    uint16_t j = i;
    if( j & 0x8000 ) {
        j = 65535 - j;
    }
    uint16_t jj  = scale16( j, j);
    uint16_t jj2 = jj << 1;
    if( i & 0x8000 ) {
        jj2 = 65535 - jj2;
    }
    return jj2;
}


/// 8-bit cubic ease-in / ease-out function. 
/// Takes around 18 cycles on AVR.
LIB8STATIC fract8 ease8InOutCubic( fract8 i)
{
    uint8_t ii  = scale8_LEAVING_R1_DIRTY(  i, i);
    uint8_t iii = scale8_LEAVING_R1_DIRTY( ii, i);

    uint16_t r1 = (3 * (uint16_t)(ii)) - ( 2 * (uint16_t)(iii));

    /* the code generated for the above *'s automatically
       cleans up R1, so there's no need to explicitily call
       cleanup_R1(); */

    uint8_t result = r1;

    // if we got "256", return 255:
    if( r1 & 0x100 ) {
        result = 255;
    }
    return result;
}


/// Fast, rough 8-bit ease-in/ease-out function. 
/// Shaped approximately like ease8InOutCubic(),
/// it's never off by more than a couple of percent
/// from the actual cubic S-curve, and it executes
/// more than twice as fast.  Use when the cycles
/// are more important than visual smoothness.
/// Asm version takes around 7 cycles on AVR.
#if (EASE8_C == 1) || defined(FASTLED_DOXYGEN)
LIB8STATIC fract8 ease8InOutApprox( fract8 i)
{
    if( i < 64) {
        // start with slope 0.5
        i /= 2;
    } else if( i > (255 - 64)) {
        // end with slope 0.5
        i = 255 - i;
        i /= 2;
        i = 255 - i;
    } else {
        // in the middle, use slope 192/128 = 1.5
        i -= 64;
        i += (i / 2);
        i += 32;
    }

    return i;
}

#elif EASE8_AVRASM == 1
LIB8STATIC uint8_t ease8InOutApprox( fract8 i)
{
    // takes around 7 cycles on AVR
    asm volatile (
        "  subi %[i], 64         \n\t"
        "  cpi  %[i], 128        \n\t"
        "  brcc Lshift_%=        \n\t"

        // middle case
        "  mov __tmp_reg__, %[i] \n\t"
        "  lsr __tmp_reg__       \n\t"
        "  add %[i], __tmp_reg__ \n\t"
        "  subi %[i], 224        \n\t"
        "  rjmp Ldone_%=         \n\t"

        // start or end case
        "Lshift_%=:              \n\t"
        "  lsr %[i]              \n\t"
        "  subi %[i], 96         \n\t"

        "Ldone_%=:               \n\t"

        : [i] "+a" (i)
        :
        : "r0"
        );
    return i;
}
#else
#error "No implementation for ease8 available."
#endif

/// @} Easing


<<<<<<< HEAD
///////////////////////////////////////////////////////////////////////
=======
/// triwave8: triangle wave generator.  Useful for
///           turning a one-byte ever-increasing value into a
///           one-byte value that oscillates up and down.
>>>>>>> c38c2ce4
///
/// @defgroup WaveformGenerators Waveform Generators
/// General purpose wave generator functions.
///
/// @{


/// Triangle (sawtooth) wave generator. 
/// Useful for turning a one-byte ever-increasing value into a
/// one-byte value that oscillates up and down.
///   @code
///           input         output
///           0..127        0..254 (positive slope)
///           128..255      254..0 (negative slope)
///   @endcode
///
/// On AVR this function takes just three cycles.
///
LIB8STATIC uint8_t triwave8(uint8_t in)
{
    if( in & 0x80) {
        in = 255 - in;
    }
    uint8_t out = in << 1;
    return out;
}

/// Quadratic waveform generator. Spends just a little
/// more time at the limits than "sine" does. 
///
/// S-shaped wave generator (like "sine"). Useful 
/// for turning a one-byte "counter" value into a
/// one-byte oscillating value that moves smoothly up and down,
/// with an "acceleration" and "deceleration" curve.
///
/// This is even faster than "sin8()", and has
/// a slightly different curve shape.
LIB8STATIC uint8_t quadwave8(uint8_t in)
{
    return ease8InOutQuad( triwave8( in));
}

/// Cubic waveform generator. Spends visibly more time
/// at the limits than "sine" does. 
/// @copydetails quadwave8()
LIB8STATIC uint8_t cubicwave8(uint8_t in)
{
    return ease8InOutCubic( triwave8( in));
}


/// Square wave generator.
/// Useful for turning a one-byte ever-increasing value
/// into a one-byte value that is either 0 or 255.
/// The width of the output "pulse" is determined by
/// the pulsewidth argument:
///   @code
///   if pulsewidth is 255, output is always 255.
///   if pulsewidth < 255, then
///     if input < pulsewidth  then output is 255
///     if input >= pulsewidth then output is 0
///   @endcode
///
/// The output looking like:
///
///   @code
///     255   +--pulsewidth--+
///      .    |              |
///      0    0              +--------(256-pulsewidth)--------
///   @endcode
///
/// @param in input value
/// @param pulsewidth width of the output pulse
/// @returns square wave output
LIB8STATIC uint8_t squarewave8( uint8_t in, uint8_t pulsewidth=128)
{
    if( in < pulsewidth || (pulsewidth == 255)) {
        return 255;
    } else {
        return 0;
    }
}

/// @} WaveformGenerators



/// @addtogroup FractionalTypes
/// @{

/// Template class for representing fractional ints.
/// @tparam T underlying type for data storage
/// @tparam F number of fractional bits
/// @tparam I number of integer bits
template<class T, int F, int I> class q {
    T i:I;  ///< Integer value of number
    T f:F;  ///< Fractional value of number
public:
    /// Constructor, storing a float as a fractional int
    q(float fx) { i = fx; f = (fx-i) * (1<<F); }
    /// Constructor, storing a fractional int directly
    q(uint8_t _i, uint8_t _f) {i=_i; f=_f; }

    /// Multiply the fractional int by a value
    uint32_t operator*(uint32_t v) { return (v*i) + ((v*f)>>F); }
    /// @copydoc operator*(uint32_t)
    uint16_t operator*(uint16_t v) { return (v*i) + ((v*f)>>F); }
    /// @copydoc operator*(uint32_t)
    int32_t operator*(int32_t v) { return (v*i) + ((v*f)>>F); }
    /// @copydoc operator*(uint32_t)
    int16_t operator*(int16_t v) { return (v*i) + ((v*f)>>F); }
#if defined(FASTLED_ARM) | defined(FASTLED_RISCV) | defined(FASTLED_APOLLO3)
    /// @copydoc operator*(uint32_t)
    int operator*(int v) { return (v*i) + ((v*f)>>F); }
#endif
};

template<class T, int F, int I> static uint32_t operator*(uint32_t v, q<T,F,I> & q) { return q * v; }
template<class T, int F, int I> static uint16_t operator*(uint16_t v, q<T,F,I> & q) { return q * v; }
template<class T, int F, int I> static int32_t operator*(int32_t v, q<T,F,I> & q) { return q * v; }
template<class T, int F, int I> static int16_t operator*(int16_t v, q<T,F,I> & q) { return q * v; }
#if defined(FASTLED_ARM) | defined(FASTLED_RISCV) | defined(FASTLED_APOLLO3)
template<class T, int F, int I> static int operator*(int v, q<T,F,I> & q) { return q * v; }
#endif

/// A 4.4 integer (4 bits integer, 4 bits fraction)
typedef q<uint8_t, 4,4> q44;
/// A 6.2 integer (6 bits integer, 2 bits fraction)
typedef q<uint8_t, 6,2> q62;
/// A 8.8 integer (8 bits integer, 8 bits fraction)
typedef q<uint16_t, 8,8> q88;
/// A 12.4 integer (12 bits integer, 4 bits fraction)
typedef q<uint16_t, 12,4> q124;

/// @}

/// @} lib8tion (excluding the timekeeping functions from the nested group)


///////////////////////////////////////////////////////////////////////
///
/// @defgroup Timekeeping Timekeeping Functions
/// Tools for tracking and working with time
///
/// @{

#if ((defined(ARDUINO) || defined(SPARK) || defined(FASTLED_HAS_MILLIS)) && !defined(USE_GET_MILLISECOND_TIMER)) || defined(FASTLED_DOXYGEN)
// Forward declaration of Arduino function 'millis'.
//uint32_t millis();

/// The a number of functions need access to a millisecond counter
/// in order to keep time. On Arduino, this is "millis()".
/// On other platforms, you'll need to provide a function with this
/// signature which provides similar functionality:
///   @code{.cpp}
///   uint32_t get_millisecond_timer();
///   @endcode
///
/// You can also force use of the get_millisecond_timer() function
/// by \#defining `USE_GET_MILLISECOND_TIMER`.
#define GET_MILLIS millis
#else
uint32_t get_millisecond_timer();
#define GET_MILLIS get_millisecond_timer
#endif

/// @} Timekeeping


/// @addtogroup lib8tion
/// @{


///////////////////////////////////////////////////////////////////////
///
/// @defgroup BeatGenerators Waveform Beat Generators
/// Waveform generators that reset at a given number
/// of "beats per minute" (BPM).
///
/// The standard "beat" functions generate "sawtooth" waves which rise from
/// 0 up to a max value and then reset, continuously repeating that cycle at
/// the specified frequency (BPM).
///
/// The "sin" versions function similarly, but create an oscillating sine wave
/// at the specified frequency.
///
/// BPM can be supplied two ways. The simpler way of specifying BPM is as
/// a simple 8-bit integer from 1-255, (e.g., "120").
/// The more sophisticated way of specifying BPM allows for fractional
/// "Q8.8" fixed point number (an ::accum88) with an 8-bit integer part and
/// an 8-bit fractional part.  The easiest way to construct this is to multiply
/// a floating point BPM value (e.g. 120.3) by 256, (e.g. resulting in 30796
/// in this case), and pass that as the 16-bit BPM argument.
///
/// Originally these functions were designed to make an entire animation project pulse.
/// with brightness. For that effect, add this line just above your existing call to
/// "FastLED.show()":
///   @code
///   uint8_t bright = beatsin8( 60 /*BPM*/, 192 /*dimmest*/, 255 /*brightest*/ ));
///   FastLED.setBrightness( bright );
///   FastLED.show();
///   @endcode
///
/// The entire animation will now pulse between brightness 192 and 255 once per second.
///
/// @warning Any "BPM88" parameter **MUST** always be provided in Q8.8 format!
/// @note The beat generators need access to a millisecond counter
/// to track elapsed time. See ::GET_MILLIS for reference. When using the Arduino
/// `millis()` function, accuracy is a bit better than one part in a thousand.
///
/// @{


/// Generates a 16-bit "sawtooth" wave at a given BPM, with BPM
/// specified in Q8.8 fixed-point format.
/// @param beats_per_minute_88 the frequency of the wave, in Q8.8 format
/// @param timebase the time offset of the wave from the millis() timer
/// @warning The BPM parameter **MUST** be provided in Q8.8 format! E.g.
/// for 120 BPM it would be 120*256 = 30720. If you just want to specify
/// "120", use beat16() or beat8().
LIB8STATIC uint16_t beat88( accum88 beats_per_minute_88, uint32_t timebase = 0)
{
    // BPM is 'beats per minute', or 'beats per 60000ms'.
    // To avoid using the (slower) division operator, we
    // want to convert 'beats per 60000ms' to 'beats per 65536ms',
    // and then use a simple, fast bit-shift to divide by 65536.
    //
    // The ratio 65536:60000 is 279.620266667:256; we'll call it 280:256.
    // The conversion is accurate to about 0.05%, more or less,
    // e.g. if you ask for "120 BPM", you'll get about "119.93".
    return (((GET_MILLIS()) - timebase) * beats_per_minute_88 * 280) >> 16;
}

/// Generates a 16-bit "sawtooth" wave at a given BPM
/// @param beats_per_minute the frequency of the wave, in decimal
/// @param timebase the time offset of the wave from the millis() timer
LIB8STATIC uint16_t beat16( accum88 beats_per_minute, uint32_t timebase = 0)
{
    // Convert simple 8-bit BPM's to full Q8.8 accum88's if needed
    if( beats_per_minute < 256) beats_per_minute <<= 8;
    return beat88(beats_per_minute, timebase);
}

/// Generates an 8-bit "sawtooth" wave at a given BPM
/// @param beats_per_minute the frequency of the wave, in decimal
/// @param timebase the time offset of the wave from the millis() timer
LIB8STATIC uint8_t beat8( accum88 beats_per_minute, uint32_t timebase = 0)
{
    return beat16( beats_per_minute, timebase) >> 8;
}


/// Generates a 16-bit sine wave at a given BPM that oscillates within
/// a given range.
/// @param beats_per_minute_88 the frequency of the wave, in Q8.8 format
/// @param lowest the lowest output value of the sine wave
/// @param highest the highest output value of the sine wave
/// @param timebase the time offset of the wave from the millis() timer
/// @param phase_offset phase offset of the wave from the current position
/// @warning The BPM parameter **MUST** be provided in Q8.8 format! E.g.
/// for 120 BPM it would be 120*256 = 30720. If you just want to specify
/// "120", use beatsin16() or beatsin8().
LIB8STATIC uint16_t beatsin88( accum88 beats_per_minute_88, uint16_t lowest = 0, uint16_t highest = 65535,
                              uint32_t timebase = 0, uint16_t phase_offset = 0)
{
    uint16_t beat = beat88( beats_per_minute_88, timebase);
    uint16_t beatsin = (sin16( beat + phase_offset) + 32768);
    uint16_t rangewidth = highest - lowest;
    uint16_t scaledbeat = scale16( beatsin, rangewidth);
    uint16_t result = lowest + scaledbeat;
    return result;
}

/// Generates a 16-bit sine wave at a given BPM that oscillates within
/// a given range.
/// @param beats_per_minute the frequency of the wave, in decimal
/// @param lowest the lowest output value of the sine wave
/// @param highest the highest output value of the sine wave
/// @param timebase the time offset of the wave from the millis() timer
/// @param phase_offset phase offset of the wave from the current position
LIB8STATIC uint16_t beatsin16( accum88 beats_per_minute, uint16_t lowest = 0, uint16_t highest = 65535,
                               uint32_t timebase = 0, uint16_t phase_offset = 0)
{
    uint16_t beat = beat16( beats_per_minute, timebase);
    uint16_t beatsin = (sin16( beat + phase_offset) + 32768);
    uint16_t rangewidth = highest - lowest;
    uint16_t scaledbeat = scale16( beatsin, rangewidth);
    uint16_t result = lowest + scaledbeat;
    return result;
}

/// Generates an 8-bit sine wave at a given BPM that oscillates within
/// a given range.
/// @param beats_per_minute the frequency of the wave, in decimal
/// @param lowest the lowest output value of the sine wave
/// @param highest the highest output value of the sine wave
/// @param timebase the time offset of the wave from the millis() timer
/// @param phase_offset phase offset of the wave from the current position
LIB8STATIC uint8_t beatsin8( accum88 beats_per_minute, uint8_t lowest = 0, uint8_t highest = 255,
                            uint32_t timebase = 0, uint8_t phase_offset = 0)
{
    uint8_t beat = beat8( beats_per_minute, timebase);
    uint8_t beatsin = sin8( beat + phase_offset);
    uint8_t rangewidth = highest - lowest;
    uint8_t scaledbeat = scale8( beatsin, rangewidth);
    uint8_t result = lowest + scaledbeat;
    return result;
}

/// @} BeatGenerators

/// @} lib8tion, to exclude timekeeping functions


///////////////////////////////////////////////////////////////////////
///
/// @addtogroup Timekeeping
/// @{

/// Return the current seconds since boot in a 16-bit value.  Used as part of the
/// "every N time-periods" mechanism
LIB8STATIC uint16_t seconds16()
{
    uint32_t ms = GET_MILLIS();
    uint16_t s16;
    s16 = ms / 1000;
    return s16;
}

/// Return the current minutes since boot in a 16-bit value.  Used as part of the
/// "every N time-periods" mechanism
LIB8STATIC uint16_t minutes16()
{
    uint32_t ms = GET_MILLIS();
    uint16_t m16;
    m16 = (ms / (60000L)) & 0xFFFF;
    return m16;
}

/// Return the current hours since boot in an 8-bit value.  Used as part of the
/// "every N time-periods" mechanism
LIB8STATIC uint8_t hours8()
{
    uint32_t ms = GET_MILLIS();
    uint8_t h8;
    h8 = (ms / (3600000L)) & 0xFF;
    return h8;
}


/// Helper routine to divide a 32-bit value by 1024, returning
/// only the low 16 bits. 
/// You'd think this would be just
///   @code
///   result = (in32 >> 10) & 0xFFFF;
///   @endcode
/// And on ARM, that's what you want and all is well.
/// But on AVR that code turns into a loop that executes
/// a four-byte shift ten times: 40 shifts in all, plus loop
/// overhead. This routine gets exactly the same result with
/// just six shifts (vs 40), and no loop overhead.
/// Used to convert millis to "binary seconds" aka bseconds:
/// one bsecond == 1024 millis.
LIB8STATIC uint16_t div1024_32_16( uint32_t in32)
{
    uint16_t out16;
#if defined(__AVR__)
    asm volatile (
        "  lsr %D[in]  \n\t"
        "  ror %C[in]  \n\t"
        "  ror %B[in]  \n\t"
        "  lsr %D[in]  \n\t"
        "  ror %C[in]  \n\t"
        "  ror %B[in]  \n\t"
        "  mov %B[out],%C[in] \n\t"
        "  mov %A[out],%B[in] \n\t"
        : [in] "+r" (in32),
        [out] "=r" (out16)
    );
#else
    out16 = (in32 >> 10) & 0xFFFF;
#endif
    return out16;
}

/// Returns the current time-since-boot in
/// "binary seconds", which are actually 1024/1000 of a
/// second long.
LIB8STATIC uint16_t bseconds16()
{
    uint32_t ms = GET_MILLIS();
    uint16_t s16;
    s16 = div1024_32_16( ms);
    return s16;
}

/// Preprocessor-based class "template" for ::CEveryNTime, used with `EVERY_N_TIME` timekeepers. 
/// Classes to implement ::EVERY_N_MILLIS, ::EVERY_N_SECONDS,
/// ::EVERY_N_MINUTES, ::EVERY_N_HOURS, and ::EVERY_N_BSECONDS.
#if 1
#define INSTANTIATE_EVERY_N_TIME_PERIODS(NAME,TIMETYPE,TIMEGETTER) \
class NAME {    \
public: \
    TIMETYPE mPrevTrigger;  \
    TIMETYPE mPeriod;   \
    \
    NAME() { reset(); mPeriod = 1; }; \
    NAME(TIMETYPE period) { reset(); setPeriod(period); };    \
    void setPeriod( TIMETYPE period) { mPeriod = period; }; \
    TIMETYPE getTime() { return (TIMETYPE)(TIMEGETTER()); };    \
    TIMETYPE getPeriod() { return mPeriod; };   \
    TIMETYPE getElapsed() { return getTime() - mPrevTrigger; }  \
    TIMETYPE getRemaining() { return mPeriod - getElapsed(); }  \
    TIMETYPE getLastTriggerTime() { return mPrevTrigger; }  \
    bool ready() { \
        bool isReady = (getElapsed() >= mPeriod);   \
        if( isReady ) { reset(); }  \
        return isReady; \
    }   \
    void reset() { mPrevTrigger = getTime(); }; \
    void trigger() { mPrevTrigger = getTime() - mPeriod; }; \
        \
    operator bool() { return ready(); } \
};

/// @name CEveryNTime Base Classes
/// These macros define the time interval checking classes
/// used in the `EVERY_N_TIME` time macros.
/// @{

#if defined(FASTLED_DOXYGEN)
/// Time interval checking class. 
/// Keeps track of a time interval in order to limit how often code
/// is executed.
/// @note TIMETYPE is specific to the initialized class, and is in the
/// units used by the time function. E.g. for ::EVERY_N_MILLIS it's uint32_t
/// and milliseconds, for ::EVERY_N_HOURS it's uint8_t and hours, etc.
/// @warning This specific class isn't actually part of the library! It's created
/// using a preprocessor macro (::INSTANTIATE_EVERY_N_TIME_PERIODS) as
/// a new class for every different time unit. It has been recreated
/// specifically for the documentation, so that the methods can be documented
/// as usual.
/// @see INSTANTIATE_EVERY_N_TIME_PERIODS
class CEveryNTime {
public:
    TIMETYPE mPrevTrigger;  ///< Timestamp of the last time the class was "ready"
    TIMETYPE mPeriod;       ///< Timing interval to check

    /// Default constructor
    CEveryNTime() { reset(); mPeriod = 1; };
    /// Constructor
    /// @param period the time interval between triggers
    CEveryNTime(TIMETYPE period) { reset(); setPeriod(period); };

    /// Set the time interval between triggers
    void setPeriod( TIMETYPE period) { mPeriod = period; };

    /// Get the current time according to the class' timekeeper
    TIMETYPE getTime() { return (TIMETYPE)(TIMEGETTER()); };

    /// Get the time interval between triggers
    TIMETYPE getPeriod() { return mPeriod; };

    /// Get the time elapsed since the last trigger event
    TIMETYPE getElapsed() { return getTime() - mPrevTrigger; }

    /// Get the time until the next trigger event
    TIMETYPE getRemaining() { return mPeriod - getElapsed(); }

    /// Get the timestamp of the most recent trigger event
    TIMETYPE getLastTriggerTime() { return mPrevTrigger; }

    /// Check if the time interval has elapsed
    bool ready() {
        bool isReady = (getElapsed() >= mPeriod);
        if( isReady ) { reset(); }
        return isReady;
    }

    /// Reset the timestamp to the current time
    void reset() { mPrevTrigger = getTime(); };

    /// Reset the timestamp so it is ready() on next call
    void trigger() { mPrevTrigger = getTime() - mPeriod; };

    /// @copydoc ready()
    operator bool() { return ready(); }
};
#endif  // FASTLED_DOXYGEN

/// Create the CEveryNMillis class for millisecond intervals
INSTANTIATE_EVERY_N_TIME_PERIODS(CEveryNMillis,uint32_t,GET_MILLIS);

/// Create the CEveryNSeconds class for second intervals
INSTANTIATE_EVERY_N_TIME_PERIODS(CEveryNSeconds,uint16_t,seconds16);

/// Create the CEveryNBSeconds class for bsecond intervals
INSTANTIATE_EVERY_N_TIME_PERIODS(CEveryNBSeconds,uint16_t,bseconds16);

/// Create the CEveryNMinutes class for minutes intervals
INSTANTIATE_EVERY_N_TIME_PERIODS(CEveryNMinutes,uint16_t,minutes16);

/// Create the CEveryNHours class for hours intervals
INSTANTIATE_EVERY_N_TIME_PERIODS(CEveryNHours,uint8_t,hours8);

/// Alias for CEveryNMillis
#define CEveryNMilliseconds CEveryNMillis
/// @} CEveryNTime Base Classes

#else

// Under C++11 rules, we would be allowed to use not-external
// -linkage-type symbols as template arguments,
// e.g., LIB8STATIC seconds16, and we'd be able to use these
// templates as shown below.
// However, under C++03 rules, we cannot do that, and thus we
// have to resort to the preprocessor to 'instantiate' 'templates',
// as handled above.
template<typename timeType,timeType (*timeGetter)()>
class CEveryNTimePeriods {
public:
    timeType mPrevTrigger;
    timeType mPeriod;

    CEveryNTimePeriods() { reset(); mPeriod = 1; };
    CEveryNTimePeriods(timeType period) { reset(); setPeriod(period); };
    void setPeriod( timeType period) { mPeriod = period; };
    timeType getTime() { return (timeType)(timeGetter()); };
    timeType getPeriod() { return mPeriod; };
    timeType getElapsed() { return getTime() - mPrevTrigger; }
    timeType getRemaining() { return mPeriod - getElapsed(); }
    timeType getLastTriggerTime() { return mPrevTrigger; }
    bool ready() {
        bool isReady = (getElapsed() >= mPeriod);
        if( isReady ) { reset(); }
        return isReady;
    }
    void reset() { mPrevTrigger = getTime(); };
    void trigger() { mPrevTrigger = getTime() - mPeriod; };

    operator bool() { return ready(); }
};
typedef CEveryNTimePeriods<uint16_t,seconds16> CEveryNSeconds;
typedef CEveryNTimePeriods<uint16_t,bseconds16> CEveryNBSeconds;
typedef CEveryNTimePeriods<uint32_t,millis> CEveryNMillis;
typedef CEveryNTimePeriods<uint16_t,minutes16> CEveryNMinutes;
typedef CEveryNTimePeriods<uint8_t,hours8> CEveryNHours;
#endif


/// @name "EVERY_N_TIME" Macros
/// Check whether to excecute a block of code every N amount of time.
/// These are useful for limiting how often code runs. For example,
/// you can use ::fill_rainbow() to fill a strip of LEDs with color,
/// combined with an ::EVERY_N_MILLIS block to limit how fast the colors
/// change:
///   @code{.cpp}
///   static uint8_t hue = 0;
///   fill_rainbow(leds, NUM_LEDS, hue);
///   EVERY_N_MILLIS(20) { hue++; }  // advances hue every 20 milliseconds
///   @endcode
/// Note that in order for these to be accurate, the EVERY_N block must
/// be evaluated at a regular basis.  
/// @{

/// @cond
#define CONCAT_HELPER( x, y ) x##y
#define CONCAT_MACRO( x, y ) CONCAT_HELPER( x, y )
/// @endcond


/// Checks whether to execute a block of code every N milliseconds
/// @see GET_MILLIS
#define EVERY_N_MILLIS(N) EVERY_N_MILLIS_I(CONCAT_MACRO(PER, __COUNTER__ ),N)

/// Checks whether to execute a block of code every N milliseconds, using a custom instance name
/// @copydetails EVERY_N_MILLIS
#define EVERY_N_MILLIS_I(NAME,N) static CEveryNMillis NAME(N); if( NAME )


/// Checks whether to execute a block of code every N seconds
/// @see seconds16()
#define EVERY_N_SECONDS(N) EVERY_N_SECONDS_I(CONCAT_MACRO(PER, __COUNTER__ ),N)

/// Checks whether to execute a block of code every N seconds, using a custom instance name
/// @copydetails EVERY_N_SECONDS
#define EVERY_N_SECONDS_I(NAME,N) static CEveryNSeconds NAME(N); if( NAME )


/// Checks whether to execute a block of code every N bseconds
/// @see bseconds16()
#define EVERY_N_BSECONDS(N) EVERY_N_BSECONDS_I(CONCAT_MACRO(PER, __COUNTER__ ),N)

/// Checks whether to execute a block of code every N bseconds, using a custom instance name
/// @copydetails EVERY_N_BSECONDS
#define EVERY_N_BSECONDS_I(NAME,N) static CEveryNBSeconds NAME(N); if( NAME )


/// Checks whether to execute a block of code every N minutes
/// @see minutes16()
#define EVERY_N_MINUTES(N) EVERY_N_MINUTES_I(CONCAT_MACRO(PER, __COUNTER__ ),N)

/// Checks whether to execute a block of code every N minutes, using a custom instance name
/// @copydetails EVERY_N_MINUTES
#define EVERY_N_MINUTES_I(NAME,N) static CEveryNMinutes NAME(N); if( NAME )


/// Checks whether to execute a block of code every N hours
/// @see hours8()
#define EVERY_N_HOURS(N) EVERY_N_HOURS_I(CONCAT_MACRO(PER, __COUNTER__ ),N)

/// Checks whether to execute a block of code every N hours, using a custom instance name
/// @copydetails EVERY_N_HOURS
#define EVERY_N_HOURS_I(NAME,N) static CEveryNHours NAME(N); if( NAME )


/// Alias for ::EVERY_N_MILLIS
#define EVERY_N_MILLISECONDS(N) EVERY_N_MILLIS(N)
/// Alias for ::EVERY_N_MILLIS_I
#define EVERY_N_MILLISECONDS_I(NAME,N) EVERY_N_MILLIS_I(NAME,N)

/// @} Every_N
/// @} Timekeeping


// These defines are used to declare hidden or commented symbols for the
// purposes of Doxygen documentation generation. They do not affect your program.
#ifdef FASTLED_DOXYGEN
/// Set this flag to use the get_millisecond_timer() function in place
/// of the default millis() function.
/// @ingroup Timekeeping
#define USE_GET_MILLISECOND_TIMER
#endif

FASTLED_NAMESPACE_END

#endif<|MERGE_RESOLUTION|>--- conflicted
+++ resolved
@@ -7,179 +7,12 @@
 #error WTH?  led_sysdefs needs to be included first
 #endif
 
-<<<<<<< HEAD
 /// @file lib8tion.h
 /// Fast, efficient 8-bit math functions specifically
 /// designed for high-performance LED programming. 
 
 
 FASTLED_NAMESPACE_BEGIN
-=======
-FASTLED_NAMESPACE_BEGIN
-
-/*
-
- Fast, efficient 8-bit math functions specifically
- designed for high-performance LED programming.
-
- Because of the AVR(Arduino) and ARM assembly language
- implementations provided, using these functions often
- results in smaller and faster code than the equivalent
- program using plain "C" arithmetic and logic.
-
-
- Included are:
-
-
- - Saturating unsigned 8-bit add and subtract.
-   Instead of wrapping around if an overflow occurs,
-   these routines just 'clamp' the output at a maxumum
-   of 255, or a minimum of 0.  Useful for adding pixel
-   values.  E.g., qadd8( 200, 100) = 255.
-
-     qadd8( i, j) == MIN( (i + j), 0xFF )
-     qsub8( i, j) == MAX( (i - j), 0 )
-
- - Saturating signed 8-bit ("7-bit") add.
-     qadd7( i, j) == MAX( MIN( (i + j), 0x7F), -0x80)
-
-
- - Scaling (down) of unsigned 8- and 16- bit values.
-   Scaledown value is specified in 1/256ths.
-     scale8( i, sc) == (i * sc) / 256
-     scale16by8( i, sc) == (i * sc) / 256
-
-   Example: scaling a 0-255 value down into a
-   range from 0-99:
-     downscaled = scale8( originalnumber, 100);
-
-   A special version of scale8 is provided for scaling
-   LED brightness values, to make sure that they don't
-   accidentally scale down to total black at low
-   dimming levels, since that would look wrong:
-     scale8_video( i, sc) = ((i * sc) / 256) +? 1
-
-   Example: reducing an LED brightness by a
-   dimming factor:
-     new_bright = scale8_video( orig_bright, dimming);
-
-
- - Fast 8- and 16- bit unsigned random numbers.
-   Significantly faster than Arduino random(), but
-   also somewhat less random.  You can add entropy.
-     random8()       == random from 0..255
-     random8( n)     == random from 0..(N-1)
-     random8( n, m)  == random from N..(M-1)
-
-     random16()      == random from 0..65535
-     random16( n)    == random from 0..(N-1)
-     random16( n, m) == random from N..(M-1)
-
-     random16_set_seed( k)    ==  seed = k
-     random16_add_entropy( k) ==  seed += k
-
-
- - Absolute value of a signed 8-bit value.
-     abs8( i)     == abs( i)
-
-
- - 8-bit math operations which return 8-bit values.
-   These are provided mostly for completeness,
-   not particularly for performance.
-     mul8( i, j)  == (i * j) & 0xFF
-     add8( i, j)  == (i + j) & 0xFF
-     sub8( i, j)  == (i - j) & 0xFF
-
-
- - Fast 16-bit approximations of sin and cos.
-   Input angle is a uint16_t from 0-65535.
-   Output is a signed int16_t from -32767 to 32767.
-      sin16( x)  == sin( (x/32768.0) * pi) * 32767
-      cos16( x)  == cos( (x/32768.0) * pi) * 32767
-   Accurate to more than 99% in all cases.
-
- - Fast 8-bit approximations of sin and cos.
-   Input angle is a uint8_t from 0-255.
-   Output is an UNsigned uint8_t from 0 to 255.
-       sin8( x)  == (sin( (x/128.0) * pi) * 128) + 128
-       cos8( x)  == (cos( (x/128.0) * pi) * 128) + 128
-   Accurate to within about 2%.
-
-
- - Fast 8-bit "easing in/out" function.
-     ease8InOutCubic(x) == 3(x^2) - 2(x^3)
-     ease8InOutApprox(x) ==
-       faster, rougher, approximation of cubic easing
-     ease8InOutQuad(x) == quadratic (vs cubic) easing
-
- - Cubic, Quadratic, and Triangle wave functions.
-   Input is a uint8_t representing phase withing the wave,
-     similar to how sin8 takes an angle 'theta'.
-   Output is a uint8_t representing the amplitude of
-     the wave at that point.
-       cubicwave8( x)
-       quadwave8( x)
-       triwave8( x)
-
- - Square root for 16-bit integers.  About three times
-   faster and five times smaller than Arduino's built-in
-   generic 32-bit sqrt routine.
-     sqrt16( uint16_t x ) == sqrt( x)
-
- - Dimming and brightening functions for 8-bit
-   light values.
-     dim8_video( x)  == scale8_video( x, x)
-     dim8_raw( x)    == scale8( x, x)
-     dim8_lin( x)    == (x<128) ? ((x+1)/2) : scale8(x,x)
-     brighten8_video( x) == 255 - dim8_video( 255 - x)
-     brighten8_raw( x) == 255 - dim8_raw( 255 - x)
-     brighten8_lin( x) == 255 - dim8_lin( 255 - x)
-   The dimming functions in particular are suitable
-   for making LED light output appear more 'linear'.
-
-
- - Linear interpolation between two values, with the
-   fraction between them expressed as an 8- or 16-bit
-   fixed point fraction (fract8 or fract16).
-     lerp8by8(   fromU8, toU8, fract8 )
-     lerp16by8(  fromU16, toU16, fract8 )
-     lerp15by8(  fromS16, toS16, fract8 )
-       == from + (( to - from ) * fract8) / 256)
-     lerp16by16( fromU16, toU16, fract16 )
-       == from + (( to - from ) * fract16) / 65536)
-     map8( in, rangeStart, rangeEnd)
-       == map( in, 0, 255, rangeStart, rangeEnd);
-
- - Optimized memmove, memcpy, and memset, that are
-   faster than standard avr-libc 1.8.
-      memmove8( dest, src,  bytecount)
-      memcpy8(  dest, src,  bytecount)
-      memset8(  buf, value, bytecount)
-
- - Beat generators which return sine or sawtooth
-   waves in a specified number of Beats Per Minute.
-   Sine wave beat generators can specify a low and
-   high range for the output.  Sawtooth wave beat
-   generators always range 0-255 or 0-65535.
-     beatsin8( BPM, low8, high8)
-         = (sine(beatphase) * (high8-low8)) + low8
-     beatsin16( BPM, low16, high16)
-         = (sine(beatphase) * (high16-low16)) + low16
-     beatsin88( BPM88, low16, high16)
-         = (sine(beatphase) * (high16-low16)) + low16
-     beat8( BPM)  = 8-bit repeating sawtooth wave
-     beat16( BPM) = 16-bit repeating sawtooth wave
-     beat88( BPM88) = 16-bit repeating sawtooth wave
-   BPM is beats per minute in either simple form
-   e.g. 120, or Q8.8 fixed-point form.
-   BPM88 is beats per minute in ONLY Q8.8 fixed-point
-   form.
-
-Lib8tion is pronounced like 'libation': lie-BAY-shun
-
-*/
-
->>>>>>> c38c2ce4
 
 
 #include <stdint.h>
@@ -457,7 +290,7 @@
 ///
 ///  - Fast 8-bit "easing in/out" function.
 ///      @code
-///      ease8InOutCubic(x) == 3(x^i) - 2(x^3)
+///      ease8InOutCubic(x) == 3(x^2) - 2(x^3)
 ///      ease8InOutApprox(x) ==
 ///        faster, rougher, approximation of cubic easing
 ///      ease8InOutQuad(x) == quadratic (vs cubic) easing
@@ -968,13 +801,7 @@
 /// @} Easing
 
 
-<<<<<<< HEAD
 ///////////////////////////////////////////////////////////////////////
-=======
-/// triwave8: triangle wave generator.  Useful for
-///           turning a one-byte ever-increasing value into a
-///           one-byte value that oscillates up and down.
->>>>>>> c38c2ce4
 ///
 /// @defgroup WaveformGenerators Waveform Generators
 /// General purpose wave generator functions.
@@ -982,7 +809,7 @@
 /// @{
 
 
-/// Triangle (sawtooth) wave generator. 
+/// Triangle wave generator. 
 /// Useful for turning a one-byte ever-increasing value into a
 /// one-byte value that oscillates up and down.
 ///   @code

#ifndef __INC_FASTPIN_H
#define __INC_FASTPIN_H

#include "led_sysdefs.h"

#define NO_PIN 255 

// Class to ensure that a minimum amount of time has kicked since the last time run - and delay if not enough time has passed yet
// this should make sure that chipsets that have 
template<int WAIT> class CMinWait {
	long mLastMicros;
public:
	CMinWait() { mLastMicros = 0; }

	void wait() { 
		long diff = micros() - mLastMicros;
		if(diff > 0 && diff < WAIT) { 
			delayMicroseconds(WAIT - diff);
		}
	}

	void mark() { mLastMicros = micros(); }
};

//////////////////////////////////////////////////////////////////////////////////////////////////////////////////////////////////
//
// Pin access class - needs to tune for various platforms (naive fallback solution?)
//
//////////////////////////////////////////////////////////////////////////////////////////////////////////////////////////////////

#define _CYCLES(_PIN) ((_PIN >= 24) ? 2 : 1)

class Selectable {
public:
	virtual void select() = 0;
	virtual void release() = 0;
	virtual bool isSelected() = 0;
};

class Pin : public Selectable { 
	RwReg mPinMask;
	uint8_t mPin;
	volatile RwReg *mPort;
	volatile RoReg *mInPort;

	void _init() { 
		mPinMask = digitalPinToBitMask(mPin);
		mPort = portOutputRegister(digitalPinToPort(mPin));
		mInPort = portInputRegister(digitalPinToPort(mPin));
	}
public:
	Pin(int pin) : mPin(pin) { _init(); }

	typedef volatile RwReg * port_ptr_t;
	typedef RwReg port_t;

	inline void setOutput() { pinMode(mPin, OUTPUT); }
	inline void setInput() { pinMode(mPin, INPUT); }

	inline void hi() __attribute__ ((always_inline)) { *mPort |= mPinMask; } 
	inline void lo() __attribute__ ((always_inline)) { *mPort &= ~mPinMask; }

	inline void strobe() __attribute__ ((always_inline)) { toggle(); toggle(); }
	inline void toggle() __attribute__ ((always_inline)) { *mInPort = mPinMask; }

	inline void hi(register port_ptr_t port) __attribute__ ((always_inline)) { *port |= mPinMask; } 
	inline void lo(register port_ptr_t port) __attribute__ ((always_inline)) { *port &= ~mPinMask; } 
	inline void set(register port_t val) __attribute__ ((always_inline)) { *mPort = val; }

	inline void fastset(register port_ptr_t port, register port_t val) __attribute__ ((always_inline)) { *port  = val; }

	port_t hival() __attribute__ ((always_inline)) { return *mPort | mPinMask;  }
	port_t loval() __attribute__ ((always_inline)) { return *mPort & ~mPinMask; }
	port_ptr_t  port() __attribute__ ((always_inline)) { return mPort; }
	port_t mask() __attribute__ ((always_inline)) { return mPinMask; }

	virtual void select() { hi(); }
	virtual void release() { lo(); }
	virtual bool isSelected() { return (*mPort & mPinMask) == mPinMask; }
};

class OutputPin : public Pin {
public:
	OutputPin(int pin) : Pin(pin) { setOutput(); }
};

class InputPin : public Pin {
public:
	InputPin(int pin) : Pin(pin) { setInput(); }
};

/// The simplest level of Pin class.  This relies on runtime functions durinig initialization to get the port/pin mask for the pin.  Most
/// of the accesses involve references to these static globals that get set up.  This won't be the fastest set of pin operations, but it
/// will provide pin level access on pretty much all arduino environments.  In addition, it includes some methods to help optimize access in
/// various ways.  Namely, the versions of hi, lo, and fastset that take the port register as a passed in register variable (saving a global
/// dereference), since these functions are aggressively inlined, that can help collapse out a lot of extraneous memory loads/dereferences.
/// 
/// In addition, if, while writing a bunch of data to a pin, you know no other pins will be getting written to, you can get/cache a value of
/// the pin's port register and use that to do a full set to the register.  This results in one being able to simply do a store to the register,
/// vs. the load, and/or, and store that would be done normally.
///
/// There are platform specific instantiations of this class that provide direct i/o register access to pins for much higher speed pin twiddling.
///
/// Note that these classes are all static functions.  So the proper usage is Pin<13>::hi(); or such.  Instantiating objects is not recommended, 
/// as passing Pin objects around will likely -not- have the effect you're expecting.
template<uint8_t PIN> class FastPin { 
	static RwReg sPinMask;
	static volatile RwReg *sPort;
	static volatile RoReg *sInPort;
	static void _init() { 
		sPinMask = digitalPinToBitMask(PIN);
		sPort = portOutputRegister(digitalPinToPort(PIN));
		sInPort = portInputRegister(digitalPinToPort(PIN));
	}
public:
	typedef volatile RwReg * port_ptr_t;
	typedef RwReg port_t;

	inline static void setOutput() { _init(); pinMode(PIN, OUTPUT); }
	inline static void setInput() { _init(); pinMode(PIN, INPUT); }

	inline static void hi() __attribute__ ((always_inline)) { *sPort |= sPinMask; } 
	inline static void lo() __attribute__ ((always_inline)) { *sPort &= ~sPinMask; }

	inline static void strobe() __attribute__ ((always_inline)) { toggle(); toggle(); }

	inline static void toggle() __attribute__ ((always_inline)) { *sInPort = sPinMask; }

	inline static void hi(register port_ptr_t port) __attribute__ ((always_inline)) { *port |= sPinMask; } 
	inline static void lo(register port_ptr_t port) __attribute__ ((always_inline)) { *port &= ~sPinMask; } 
	inline static void set(register port_t val) __attribute__ ((always_inline)) { *sPort = val; }

	inline static void fastset(register port_ptr_t port, register port_t val) __attribute__ ((always_inline)) { *port  = val; }

	static port_t hival() __attribute__ ((always_inline)) { return *sPort | sPinMask;  }
	static port_t loval() __attribute__ ((always_inline)) { return *sPort & ~sPinMask; }
	static port_ptr_t  port() __attribute__ ((always_inline)) { return sPort; }
	static port_t mask() __attribute__ ((always_inline)) { return sPinMask; }
};

template<uint8_t PIN> RwReg FastPin<PIN>::sPinMask;
template<uint8_t PIN> volatile RwReg *FastPin<PIN>::sPort;
template<uint8_t PIN> volatile RoReg *FastPin<PIN>::sInPort;

template<uint8_t PIN> class FastPinBB : public FastPin<PIN> {};

/// Class definition for a Pin where we know the port registers at compile time for said pin.  This allows us to make
/// a lot of optimizations, as the inlined hi/lo methods will devolve to a single io register write/bitset.  
template<uint8_t PIN, uint8_t _MASK, typename _PORT, typename _DDR, typename _PIN> class _AVRPIN { 
public:
	typedef volatile uint8_t * port_ptr_t;
	typedef uint8_t port_t;
	 
	inline static void setOutput() { _DDR::r() |= _MASK; }
	inline static void setInput() { _DDR::r() &= ~_MASK; }

	inline static void hi() __attribute__ ((always_inline)) { _PORT::r() |= _MASK; }
	inline static void lo() __attribute__ ((always_inline)) { _PORT::r() &= ~_MASK; }
	inline static void set(register uint8_t val) __attribute__ ((always_inline)) { _PORT::r() = val; }

	inline static void strobe() __attribute__ ((always_inline)) { toggle(); toggle(); }
	
	inline static void toggle() __attribute__ ((always_inline)) { _PIN::r() = _MASK; }

	inline static void hi(register port_ptr_t port) __attribute__ ((always_inline)) { hi(); }
	inline static void lo(register port_ptr_t port) __attribute__ ((always_inline)) { lo(); }
	inline static void fastset(register port_ptr_t port, register uint8_t val) __attribute__ ((always_inline)) { set(val); }

	inline static port_t hival() __attribute__ ((always_inline)) { return _PORT::r() | _MASK; }
	inline static port_t loval() __attribute__ ((always_inline)) { return _PORT::r() & ~_MASK; }
	inline static port_ptr_t port() __attribute__ ((always_inline)) { return &_PORT::r(); }
	inline static port_t mask() __attribute__ ((always_inline)) { return _MASK; }
};

/// Template definition for arduino due style ARM pins, providing direct access to the various GPIO registers.  Note that this
/// uses the full port GPIO registers.  In theory, in some way, bit-band register access -should- be faster, however I have found
/// that something about the way gcc does register allocation results in the bit-band code being slower.  It will need more fine tuning.
/// The registers are data register, set output register, clear output register, set data direction register
template<uint8_t PIN, uint32_t _MASK, typename _PDOR, typename _PSOR, typename _PCOR, typename _PDDR> class _DUEPIN { 
public:
	typedef volatile uint32_t * port_ptr_t;
	typedef uint32_t port_t;

	inline static void setOutput() { pinMode(PIN, OUTPUT); } // TODO: perform MUX config { _PDDR::r() |= _MASK; }
	inline static void setInput() { pinMode(PIN, INPUT); } // TODO: preform MUX config { _PDDR::r() &= ~_MASK; }

	inline static void hi() __attribute__ ((always_inline)) { _PSOR::r() = _MASK; }
	inline static void lo() __attribute__ ((always_inline)) { _PCOR::r() = _MASK; }
	inline static void set(register port_t val) __attribute__ ((always_inline)) { _PDOR::r() = val; }

	inline static void strobe() __attribute__ ((always_inline)) { toggle(); toggle();  }
	
	inline static void toggle() __attribute__ ((always_inline)) { _PDOR::r() ^= _MASK; }

	inline static void hi(register port_ptr_t port) __attribute__ ((always_inline)) { hi(); }
	inline static void lo(register port_ptr_t port) __attribute__ ((always_inline)) { lo(); }
	inline static void fastset(register port_ptr_t port, register port_t val) __attribute__ ((always_inline)) { *port = val; }

	inline static port_t hival() __attribute__ ((always_inline)) { return _PDOR::r() | _MASK; }
	inline static port_t loval() __attribute__ ((always_inline)) { return _PDOR::r() & ~_MASK; }
	inline static port_ptr_t port() __attribute__ ((always_inline)) { return &_PDOR::r(); }
	inline static port_t mask() __attribute__ ((always_inline)) { return _MASK; }
};


/// Template definition for DUE  style ARM pins using bit banding, providing direct access to the various GPIO registers.  GCC 
/// does a poor job of optimizing around these accesses so they are not being used just yet.
template<uint8_t PIN, uint32_t _BIT, typename _PDOR, typename _PSOR, typename _PCOR, typename _PDDR> class _DUEPIN_BITBAND { 
public:
	typedef volatile uint32_t * port_ptr_t;
	typedef uint32_t port_t;

	inline static void setOutput() { pinMode(PIN, OUTPUT); } // TODO: perform MUX config { _PDDR::r() |= _MASK; }
	inline static void setInput() { pinMode(PIN, INPUT); } // TODO: preform MUX config { _PDDR::r() &= ~_MASK; }

	inline static void hi() __attribute__ ((always_inline)) { *_PDOR::template rx<_BIT>() = 1; }
	inline static void lo() __attribute__ ((always_inline)) { *_PDOR::template rx<_BIT>() = 0; }
	inline static void set(register port_t val) __attribute__ ((always_inline)) { *_PDOR::template rx<_BIT>() = val; }

	inline static void strobe() __attribute__ ((always_inline)) { toggle(); toggle(); }
	
	inline static void toggle() __attribute__ ((always_inline)) { *_PDOR::template rx<_BIT>() ^= 1; }

	inline static void hi(register port_ptr_t port) __attribute__ ((always_inline)) { hi();  }
	inline static void lo(register port_ptr_t port) __attribute__ ((always_inline)) { lo(); }
	inline static void fastset(register port_ptr_t port, register port_t val) __attribute__ ((always_inline)) { *port = val; }

	inline static port_t hival() __attribute__ ((always_inline)) { return 1; }
	inline static port_t loval() __attribute__ ((always_inline)) { return 0; }
	inline static port_ptr_t port() __attribute__ ((always_inline)) { return _PDOR::template rx<_BIT>(); }
	inline static port_t mask() __attribute__ ((always_inline)) { return 1; }
};

/// Template definition for teensy 3.0 style ARM pins, providing direct access to the various GPIO registers.  Note that this
/// uses the full port GPIO registers.  In theory, in some way, bit-band register access -should- be faster, however I have found
/// that something about the way gcc does register allocation results in the bit-band code being slower.  It will need more fine tuning.
/// The registers are data output, set output, clear output, toggle output, input, and direction
template<uint8_t PIN, uint32_t _MASK, typename _PDOR, typename _PSOR, typename _PCOR, typename _PTOR, typename _PDIR, typename _PDDR> class _ARMPIN { 
public:
	typedef volatile uint32_t * port_ptr_t;
	typedef uint32_t port_t;

	inline static void setOutput() { pinMode(PIN, OUTPUT); } // TODO: perform MUX config { _PDDR::r() |= _MASK; }
	inline static void setInput() { pinMode(PIN, INPUT); } // TODO: preform MUX config { _PDDR::r() &= ~_MASK; }

	inline static void hi() __attribute__ ((always_inline)) { _PSOR::r() = _MASK; }
	inline static void lo() __attribute__ ((always_inline)) { _PCOR::r() = _MASK; }
	inline static void set(register port_t val) __attribute__ ((always_inline)) { _PDOR::r() = val; }

	inline static void strobe() __attribute__ ((always_inline)) { toggle(); toggle(); }
	
	inline static void toggle() __attribute__ ((always_inline)) { _PTOR::r() = _MASK; }

	inline static void hi(register port_ptr_t port) __attribute__ ((always_inline)) { hi(); }
	inline static void lo(register port_ptr_t port) __attribute__ ((always_inline)) { lo(); }
	inline static void fastset(register port_ptr_t port, register port_t val) __attribute__ ((always_inline)) { *port = val; }

	inline static port_t hival() __attribute__ ((always_inline)) { return _PDOR::r() | _MASK; }
	inline static port_t loval() __attribute__ ((always_inline)) { return _PDOR::r() & ~_MASK; }
	inline static port_ptr_t port() __attribute__ ((always_inline)) { return &_PDOR::r(); }
	inline static port_t mask() __attribute__ ((always_inline)) { return _MASK; }
};

/// Template definition for teensy 3.0 style ARM pins using bit banding, providing direct access to the various GPIO registers.  GCC 
/// does a poor job of optimizing around these accesses so they are not being used just yet.
template<uint8_t PIN, int _BIT, typename _PDOR, typename _PSOR, typename _PCOR, typename _PTOR, typename _PDIR, typename _PDDR> class _ARMPIN_BITBAND { 
public:
	typedef volatile uint32_t * port_ptr_t;
	typedef uint32_t port_t;

	inline static void setOutput() { pinMode(PIN, OUTPUT); } // TODO: perform MUX config { _PDDR::r() |= _MASK; }
	inline static void setInput() { pinMode(PIN, INPUT); } // TODO: preform MUX config { _PDDR::r() &= ~_MASK; }

	inline static void hi() __attribute__ ((always_inline)) { *_PDOR::template rx<_BIT>() = 1; }
	inline static void lo() __attribute__ ((always_inline)) { *_PDOR::template rx<_BIT>() = 0; }
	inline static void set(register port_t val) __attribute__ ((always_inline)) { *_PDOR::template rx<_BIT>() = val; }

	inline static void strobe() __attribute__ ((always_inline)) { toggle(); toggle(); }
	
	inline static void toggle() __attribute__ ((always_inline)) { *_PTOR::template rx<_BIT>() = 1; }

	inline static void hi(register port_ptr_t port) __attribute__ ((always_inline)) { hi();  }
	inline static void lo(register port_ptr_t port) __attribute__ ((always_inline)) { lo(); }
	inline static void fastset(register port_ptr_t port, register port_t val) __attribute__ ((always_inline)) { *_PDOR::template rx<_BIT>() = val; }

	inline static port_t hival() __attribute__ ((always_inline)) { return 1; }
	inline static port_t loval() __attribute__ ((always_inline)) { return 0; }
	inline static port_ptr_t port() __attribute__ ((always_inline)) { return _PDOR::template rx<_BIT>(); }
	inline static port_t mask() __attribute__ ((always_inline)) { return 1; }
};

/// AVR definitions for pins.  Getting around  the fact that I can't pass GPIO register addresses in as template arguments by instead creating
/// a custom type for each GPIO register with a single, static, aggressively inlined function that returns that specific GPIO register.  A similar
/// trick is used a bit further below for the ARM GPIO registers (of which there are far more than on AVR!)
typedef volatile uint8_t & reg8_t;
#define _R(T) struct __gen_struct_ ## T
#define _RD8(T) struct __gen_struct_ ## T { static inline reg8_t r() { return T; }};
#define _IO(L) _RD8(DDR ## L); _RD8(PORT ## L); _RD8(PIN ## L);
#define _DEFPIN_AVR(PIN, MASK, L) template<> class FastPin<PIN> : public _AVRPIN<PIN, MASK, _R(PORT ## L), _R(DDR ## L), _R(PIN ## L)> {};

// ARM definitions
#define GPIO_BITBAND_ADDR(reg, bit) (((uint32_t)&(reg) - 0x40000000) * 32 + (bit) * 4 + 0x42000000)
#define GPIO_BITBAND_PTR(reg, bit) ((uint32_t *)GPIO_BITBAND_ADDR((reg), (bit)))

typedef volatile uint32_t & reg32_t;
typedef volatile uint32_t * ptr_reg32_t;

#define _RD32(T) struct __gen_struct_ ## T { static __attribute__((always_inline)) inline reg32_t r() { return T; } \
	template<int BIT> static __attribute__((always_inline)) inline ptr_reg32_t rx() { return GPIO_BITBAND_PTR(T, BIT); } };
#define _IO32(L) _RD32(GPIO ## L ## _PDOR); _RD32(GPIO ## L ## _PSOR); _RD32(GPIO ## L ## _PCOR); _RD32(GPIO ## L ## _PTOR); _RD32(GPIO ## L ## _PDIR); _RD32(GPIO ## L ## _PDDR);

#define DUE_IO32(L) _RD32(REG_PIO ## L ## _ODSR); _RD32(REG_PIO ## L ## _SODR); _RD32(REG_PIO ## L ## _CODR); _RD32(REG_PIO ## L ## _OER);

  #define _DEFPIN_DUE(PIN, BIT, L) template<> class FastPin<PIN> : public _DUEPIN<PIN, 1 << BIT, _R(REG_PIO ## L ## _ODSR), _R(REG_PIO ## L ## _SODR), _R(REG_PIO ## L ## _CODR), \
  																			_R(GPIO ## L ## _OER)> {}; \
  								   template<> class FastPinBB<PIN> : public _DUEPIN_BITBAND<PIN, BIT, _R(REG_PIO ## L ## _ODSR), _R(REG_PIO ## L ## _SODR), _R(REG_PIO ## L ## _CODR), \
  																			_R(GPIO ## L ## _OER)> {}; 
  #define _DEFPIN_ARM(PIN, BIT, L) template<> class FastPin<PIN> : public _ARMPIN<PIN, 1 << BIT, _R(GPIO ## L ## _PDOR), _R(GPIO ## L ## _PSOR), _R(GPIO ## L ## _PCOR), \
																			_R(GPIO ## L ## _PTOR), _R(GPIO ## L ## _PDIR), _R(GPIO ## L ## _PDDR)> {}; \
									template<> class FastPinBB<PIN> : public _ARMPIN_BITBAND<PIN, BIT, _R(GPIO ## L ## _PDOR), _R(GPIO ## L ## _PSOR), _R(GPIO ## L ## _PCOR), \
 																			_R(GPIO ## L ## _PTOR), _R(GPIO ## L ## _PDIR), _R(GPIO ## L ## _PDDR)> {}; 

///////////////////////////////////////////////////////////////////////////////////////////////////////////
//
// Pin definitions for AVR and ARM.  If there are pin definitions supplied below for the platform being 
// built on, then much higher speed access will be possible, namely with direct GPIO register accesses.
//
///////////////////////////////////////////////////////////////////////////////////////////////////////////

#if defined(__AVR_ATmega328P__) || defined(__AVR_ATmega168__)
// Accelerated port definitions for arduino avrs
_IO(D); _IO(B); _IO(C);
_DEFPIN_AVR( 0, 0x01, D); _DEFPIN_AVR( 1, 0x02, D); _DEFPIN_AVR( 2, 0x04, D); _DEFPIN_AVR( 3, 0x08, D);
_DEFPIN_AVR( 4, 0x10, D); _DEFPIN_AVR( 5, 0x20, D); _DEFPIN_AVR( 6, 0x40, D); _DEFPIN_AVR( 7, 0x80, D);
_DEFPIN_AVR( 8, 0x01, B); _DEFPIN_AVR( 9, 0x02, B); _DEFPIN_AVR(10, 0x04, B); _DEFPIN_AVR(11, 0x08, B);
_DEFPIN_AVR(12, 0x10, B); _DEFPIN_AVR(13, 0x20, B); _DEFPIN_AVR(14, 0x01, C); _DEFPIN_AVR(15, 0x02, C);
_DEFPIN_AVR(16, 0x04, C); _DEFPIN_AVR(17, 0x08, C); _DEFPIN_AVR(18, 0x10, C); _DEFPIN_AVR(19, 0x20, C);

#define SPI_DATA 11
#define SPI_CLOCK 13
#define SPI_SELECT 10
#define AVR_HARDWARE_SPI

#elif defined(__AVR_ATmega1280__) || defined(__AVR_ATmega2560__)
// megas

_IO(A); _IO(B); _IO(C); _IO(D); _IO(E); _IO(F); _IO(G); _IO(H); _IO(J); _IO(K); _IO(L);

_DEFPIN_AVR(0, 1, E); _DEFPIN_AVR(1, 2, E); _DEFPIN_AVR(2, 16, E); _DEFPIN_AVR(3, 32, E); 
_DEFPIN_AVR(4, 32, G); _DEFPIN_AVR(5, 8, E); _DEFPIN_AVR(6, 8, H); _DEFPIN_AVR(7, 16, H); 
_DEFPIN_AVR(8, 32, H); _DEFPIN_AVR(9, 64, H); _DEFPIN_AVR(10, 16, B); _DEFPIN_AVR(11, 32, B); 
_DEFPIN_AVR(12, 64, B); _DEFPIN_AVR(13, 128, B); _DEFPIN_AVR(14, 2, J); _DEFPIN_AVR(15, 1, J); 
_DEFPIN_AVR(16, 2, H); _DEFPIN_AVR(17, 1, H); _DEFPIN_AVR(18, 8, D); _DEFPIN_AVR(19, 4, D); 
_DEFPIN_AVR(20, 2, D); _DEFPIN_AVR(21, 1, D); _DEFPIN_AVR(22, 1, A); _DEFPIN_AVR(23, 2, A); 
_DEFPIN_AVR(24, 4, A); _DEFPIN_AVR(25, 8, A); _DEFPIN_AVR(26, 16, A); _DEFPIN_AVR(27, 32, A); 
_DEFPIN_AVR(28, 64, A); _DEFPIN_AVR(29, 128, A); _DEFPIN_AVR(30, 128, C); _DEFPIN_AVR(31, 64, C); 
_DEFPIN_AVR(32, 32, C); _DEFPIN_AVR(33, 16, C); _DEFPIN_AVR(34, 8, C); _DEFPIN_AVR(35, 4, C); 
_DEFPIN_AVR(36, 2, C); _DEFPIN_AVR(37, 1, C); _DEFPIN_AVR(38, 128, D); _DEFPIN_AVR(39, 4, G); 
_DEFPIN_AVR(40, 2, G); _DEFPIN_AVR(41, 1, G); _DEFPIN_AVR(42, 128, L); _DEFPIN_AVR(43, 64, L); 
_DEFPIN_AVR(44, 32, L); _DEFPIN_AVR(45, 16, L); _DEFPIN_AVR(46, 8, L); _DEFPIN_AVR(47, 4, L); 
_DEFPIN_AVR(48, 2, L); _DEFPIN_AVR(49, 1, L); _DEFPIN_AVR(50, 8, B); _DEFPIN_AVR(51, 4, B); 
_DEFPIN_AVR(52, 2, B); _DEFPIN_AVR(53, 1, B); _DEFPIN_AVR(54, 1, F); _DEFPIN_AVR(55, 2, F); 
_DEFPIN_AVR(56, 4, F); _DEFPIN_AVR(57, 8, F); _DEFPIN_AVR(58, 16, F); _DEFPIN_AVR(59, 32, F); 
_DEFPIN_AVR(60, 64, F); _DEFPIN_AVR(61, 128, F); _DEFPIN_AVR(62, 1, K); _DEFPIN_AVR(63, 2, K); 
_DEFPIN_AVR(64, 4, K); _DEFPIN_AVR(65, 8, K); _DEFPIN_AVR(66, 16, K); _DEFPIN_AVR(67, 32, K); 
_DEFPIN_AVR(68, 64, K); _DEFPIN_AVR(69, 128, K); 

#define SPI_DATA 51
#define SPI_CLOCK 52
#define SPI_SELECT 53
#define AVR_HARDWARE_SPI

// Leonardo, teensy, blinkm
#elif defined(__AVR_ATmega32U4__) && defined(CORE_TEENSY)

// teensy defs
_IO(B); _IO(C); _IO(D); _IO(E); _IO(F); 

_DEFPIN_AVR(0, 1, B); _DEFPIN_AVR(1, 2, B); _DEFPIN_AVR(2, 4, B); _DEFPIN_AVR(3, 8, B); 
_DEFPIN_AVR(4, 128, B); _DEFPIN_AVR(5, 1, D); _DEFPIN_AVR(6, 2, D); _DEFPIN_AVR(7, 4, D); 
_DEFPIN_AVR(8, 8, D); _DEFPIN_AVR(9, 64, C); _DEFPIN_AVR(10, 128, C); _DEFPIN_AVR(11, 64, D); 
_DEFPIN_AVR(12, 128, D); _DEFPIN_AVR(13, 16, B); _DEFPIN_AVR(14, 32, B); _DEFPIN_AVR(15, 64, B); 
_DEFPIN_AVR(16, 128, F); _DEFPIN_AVR(17, 64, F); _DEFPIN_AVR(18, 32, F); _DEFPIN_AVR(19, 16, F); 
_DEFPIN_AVR(20, 2, F); _DEFPIN_AVR(21, 1, F); _DEFPIN_AVR(22, 16, D); _DEFPIN_AVR(23, 32, D); 

#define SPI_DATA 2
#define SPI_CLOCK 1
#define SPI_SELECT 3
#define AVR_HARDWARE_SPI

#elif defined(__AVR_AT90USB646__) || defined(__AVR_AT90USB1286__)
// teensy++ 2 defs

_IO(A); _IO(B); _IO(C); _IO(D); _IO(E); _IO(F); 

_DEFPIN_AVR(0, 1, D); _DEFPIN_AVR(1, 2, D); _DEFPIN_AVR(2, 4, D); _DEFPIN_AVR(3, 8, D); 
_DEFPIN_AVR(4, 16, D); _DEFPIN_AVR(5, 32, D); _DEFPIN_AVR(6, 64, D); _DEFPIN_AVR(7, 128, D); 
_DEFPIN_AVR(8, 1, E); _DEFPIN_AVR(9, 2, E); _DEFPIN_AVR(10, 1, C); _DEFPIN_AVR(11, 2, C); 
_DEFPIN_AVR(12, 4, C); _DEFPIN_AVR(13, 8, C); _DEFPIN_AVR(14, 16, C); _DEFPIN_AVR(15, 32, C); 
_DEFPIN_AVR(16, 64, C); _DEFPIN_AVR(17, 128, C); _DEFPIN_AVR(18, 64, E); _DEFPIN_AVR(19, 128, E); 
_DEFPIN_AVR(20, 1, B); _DEFPIN_AVR(21, 2, B); _DEFPIN_AVR(22, 4, B); _DEFPIN_AVR(23, 8, B); 
_DEFPIN_AVR(24, 16, B); _DEFPIN_AVR(25, 32, B); _DEFPIN_AVR(26, 64, B); _DEFPIN_AVR(27, 128, B); 
_DEFPIN_AVR(28, 1, A); _DEFPIN_AVR(29, 2, A); _DEFPIN_AVR(30, 4, A); _DEFPIN_AVR(31, 8, A); 
_DEFPIN_AVR(32, 16, A); _DEFPIN_AVR(33, 32, A); _DEFPIN_AVR(34, 64, A); _DEFPIN_AVR(35, 128, A); 
_DEFPIN_AVR(36, 16, E); _DEFPIN_AVR(37, 32, E); _DEFPIN_AVR(38, 1, F); _DEFPIN_AVR(39, 2, F); 
_DEFPIN_AVR(40, 4, F); _DEFPIN_AVR(41, 8, F); _DEFPIN_AVR(42, 16, F); _DEFPIN_AVR(43, 32, F); 
_DEFPIN_AVR(44, 64, F); _DEFPIN_AVR(45, 128, F); 

#define SPI_DATA 22
#define SPI_CLOCK 21
#define SPI_SELECT 20
#define AVR_HARDWARE_SPI

#elif defined(__AVR_ATmega32U4__)

// leonard defs
_IO(B); _IO(C); _IO(D); _IO(E); _IO(F); 

_DEFPIN_AVR(0, 4, D); _DEFPIN_AVR(1, 8, D); _DEFPIN_AVR(2, 2, D); _DEFPIN_AVR(3, 1, D); 
_DEFPIN_AVR(4, 16, D); _DEFPIN_AVR(5, 64, C); _DEFPIN_AVR(6, 128, D); _DEFPIN_AVR(7, 64, E); 
_DEFPIN_AVR(8, 16, B); _DEFPIN_AVR(9, 32, B); _DEFPIN_AVR(10, 64, B); _DEFPIN_AVR(11, 128, B); 
_DEFPIN_AVR(12, 64, D); _DEFPIN_AVR(13, 128, C); _DEFPIN_AVR(14, 8, B); _DEFPIN_AVR(15, 2, B); 
_DEFPIN_AVR(16, 4, B); _DEFPIN_AVR(17, 1, B); _DEFPIN_AVR(18, 128, F); _DEFPIN_AVR(19, 64, F); 
_DEFPIN_AVR(20, 32, F); _DEFPIN_AVR(21, 16, F); _DEFPIN_AVR(22, 2, F); _DEFPIN_AVR(23, 0, F); 

#define SPI_DATA 16
#define SPI_CLOCK 15
#define AVR_HARDWARE_SPI

#elif defined(__MK20DX128__) && defined(CORE_TEENSY)

_IO32(A); _IO32(B); _IO32(C); _IO32(D); _IO32(E);

_DEFPIN_ARM(0, 16, B); _DEFPIN_ARM(1, 17, B); _DEFPIN_ARM(2, 0, D); _DEFPIN_ARM(3, 12, A);
_DEFPIN_ARM(4, 13, A); _DEFPIN_ARM(5, 7, D); _DEFPIN_ARM(6, 4, D); _DEFPIN_ARM(7, 2, D);
_DEFPIN_ARM(8, 3, D); _DEFPIN_ARM(9, 3, C); _DEFPIN_ARM(10, 4, C); _DEFPIN_ARM(11, 6, C);
_DEFPIN_ARM(12, 7, C); _DEFPIN_ARM(13, 5, C); _DEFPIN_ARM(14, 1, D); _DEFPIN_ARM(15, 0, C);
_DEFPIN_ARM(16, 0, B); _DEFPIN_ARM(17, 1, B); _DEFPIN_ARM(18, 3, B); _DEFPIN_ARM(19, 2, B);
_DEFPIN_ARM(20, 5, D); _DEFPIN_ARM(21, 6, D); _DEFPIN_ARM(22, 1, C); _DEFPIN_ARM(23, 2, C);
_DEFPIN_ARM(24, 5, A); _DEFPIN_ARM(25, 19, B); _DEFPIN_ARM(26, 1, E); _DEFPIN_ARM(27, 9, C);
_DEFPIN_ARM(28, 8, C); _DEFPIN_ARM(29, 10, C); _DEFPIN_ARM(30, 11, C); _DEFPIN_ARM(31, 0, E);
_DEFPIN_ARM(32, 18, B); _DEFPIN_ARM(33, 4, A);

#define SPI_DATA 11
#define SPI_CLOCK 13
#define ARM_HARDWARE_SPI

#elif defined(__SAM3X8E__)

DUE_IO32(A);
DUE_IO32(B);
DUE_IO32(C);
DUE_IO32(D);

_DEFPIN_DUE(0, 8, A); _DEFPIN_DUE(1, 9, A); _DEFPIN_DUE(2, 25, B); _DEFPIN_DUE(3, 28, C);
<<<<<<< HEAD
_DEFPIN_DUE(4, 29, A); _DEFPIN_DUE(5, 25, C); _DEFPIN_DUE(6, 24, C); _DEFPIN_DUE(7, 23, C);
_DEFPIN_DUE(8, 22, C); _DEFPIN_DUE(9, 21, C); _DEFPIN_DUE(10, 28, A); _DEFPIN_DUE(11, 7, D);
=======
_DEFPIN_DUE(4, 26, C); _DEFPIN_DUE(5, 25, C); _DEFPIN_DUE(6, 24, C); _DEFPIN_DUE(7, 23, C);
_DEFPIN_DUE(8, 22, C); _DEFPIN_DUE(9, 21, C); _DEFPIN_DUE(10, 29, C); _DEFPIN_DUE(11, 7, D);
>>>>>>> 9cb79c4a
_DEFPIN_DUE(12, 8, D); _DEFPIN_DUE(13, 27, B); _DEFPIN_DUE(14, 4, D); _DEFPIN_DUE(15, 5, D);
_DEFPIN_DUE(16, 13, A); _DEFPIN_DUE(17, 12, A); _DEFPIN_DUE(18, 11, A); _DEFPIN_DUE(19, 10, A);
_DEFPIN_DUE(20, 12, B); _DEFPIN_DUE(21, 13, B); _DEFPIN_DUE(22, 26, B); _DEFPIN_DUE(23, 14, A);
_DEFPIN_DUE(24, 15, A); _DEFPIN_DUE(25, 0, D); _DEFPIN_DUE(26, 1, D); _DEFPIN_DUE(27, 2, D);
_DEFPIN_DUE(28, 3, D); _DEFPIN_DUE(29, 6, D); _DEFPIN_DUE(30, 9, D); _DEFPIN_DUE(31, 7, A);
_DEFPIN_DUE(32, 10, D); _DEFPIN_DUE(33, 1, C); _DEFPIN_DUE(34, 2, C); _DEFPIN_DUE(35, 3, C);
_DEFPIN_DUE(36, 4, C); _DEFPIN_DUE(37, 5, C); _DEFPIN_DUE(38, 6, C); _DEFPIN_DUE(39, 7, C);
_DEFPIN_DUE(40, 8, C); _DEFPIN_DUE(41, 9, C); _DEFPIN_DUE(42, 19, A); _DEFPIN_DUE(43, 20, A);
_DEFPIN_DUE(44, 19, C); _DEFPIN_DUE(45, 18, C); _DEFPIN_DUE(46, 17, C); _DEFPIN_DUE(47, 16, C);
_DEFPIN_DUE(48, 15, C); _DEFPIN_DUE(49, 14, C); _DEFPIN_DUE(50, 13, C); _DEFPIN_DUE(51, 12, C);
_DEFPIN_DUE(52, 21, B); _DEFPIN_DUE(53, 14, B); _DEFPIN_DUE(54, 16, A); _DEFPIN_DUE(55, 24, A);
_DEFPIN_DUE(56, 23, A); _DEFPIN_DUE(57, 22, A); _DEFPIN_DUE(58, 6, A); _DEFPIN_DUE(59, 4, A);
_DEFPIN_DUE(60, 3, A); _DEFPIN_DUE(61, 2, A); _DEFPIN_DUE(62, 17, B); _DEFPIN_DUE(63, 18, B);
_DEFPIN_DUE(64, 19, B); _DEFPIN_DUE(65, 20, B); _DEFPIN_DUE(66, 15, B); _DEFPIN_DUE(67, 16, B);
_DEFPIN_DUE(68, 1, A); _DEFPIN_DUE(69, 0, A); _DEFPIN_DUE(70, 17, A); _DEFPIN_DUE(71, 18, A);
_DEFPIN_DUE(72, 30, C); _DEFPIN_DUE(73, 21, A); _DEFPIN_DUE(74, 25, A); _DEFPIN_DUE(75, 26, A);
_DEFPIN_DUE(76, 27, A); _DEFPIN_DUE(77, 28, A); _DEFPIN_DUE(78, 23, B);

#else

#warning "No pin/port mappings found, pin access will be slightly slower.  See fastpin.h for info."
#define NO_HARDWARE_PIN_SUPPORT

#endif

#endif<|MERGE_RESOLUTION|>--- conflicted
+++ resolved
@@ -453,13 +453,8 @@
 DUE_IO32(D);
 
 _DEFPIN_DUE(0, 8, A); _DEFPIN_DUE(1, 9, A); _DEFPIN_DUE(2, 25, B); _DEFPIN_DUE(3, 28, C);
-<<<<<<< HEAD
-_DEFPIN_DUE(4, 29, A); _DEFPIN_DUE(5, 25, C); _DEFPIN_DUE(6, 24, C); _DEFPIN_DUE(7, 23, C);
-_DEFPIN_DUE(8, 22, C); _DEFPIN_DUE(9, 21, C); _DEFPIN_DUE(10, 28, A); _DEFPIN_DUE(11, 7, D);
-=======
 _DEFPIN_DUE(4, 26, C); _DEFPIN_DUE(5, 25, C); _DEFPIN_DUE(6, 24, C); _DEFPIN_DUE(7, 23, C);
 _DEFPIN_DUE(8, 22, C); _DEFPIN_DUE(9, 21, C); _DEFPIN_DUE(10, 29, C); _DEFPIN_DUE(11, 7, D);
->>>>>>> 9cb79c4a
 _DEFPIN_DUE(12, 8, D); _DEFPIN_DUE(13, 27, B); _DEFPIN_DUE(14, 4, D); _DEFPIN_DUE(15, 5, D);
 _DEFPIN_DUE(16, 13, A); _DEFPIN_DUE(17, 12, A); _DEFPIN_DUE(18, 11, A); _DEFPIN_DUE(19, 10, A);
 _DEFPIN_DUE(20, 12, B); _DEFPIN_DUE(21, 13, B); _DEFPIN_DUE(22, 26, B); _DEFPIN_DUE(23, 14, A);

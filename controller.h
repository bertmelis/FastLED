#ifndef __INC_CONTROLLER_H
#define __INC_CONTROLLER_H

#include "led_sysdefs.h"
#include "pixeltypes.h"
#include "color.h"

#define RO(X) RGB_BYTE(RGB_ORDER, X)
#define RGB_BYTE(RO,X) (((RO)>>(3*(2-(X)))) & 0x3)

#define RGB_BYTE0(RO) ((RO>>6) & 0x3)
#define RGB_BYTE1(RO) ((RO>>3) & 0x3)
#define RGB_BYTE2(RO) ((RO) & 0x3)

// operator byte *(struct CRGB[] arr) { return (byte*)arr; }

#define DISABLE_DITHER 0x00
#define BINARY_DITHER 0x01
typedef uint8_t EDitherMode;

//////////////////////////////////////////////////////////////////////////////////////////////////////////////////////////////////
//
// LED Controller interface definition
//
//////////////////////////////////////////////////////////////////////////////////////////////////////////////////////////////////

/// Base definition for an LED controller.  Pretty much the methods that every LED controller object will make available.
/// Note that the showARGB method is not impelemented for all controllers yet.   Note also the methods for eventual checking
/// of background writing of data (I'm looking at you, teensy 3.0 DMA controller!).  If you want to pass LED controllers around
/// to methods, make them references to this type, keeps your code saner.  However, most people won't be seeing/using these objects
/// directly at all
class CLEDController {
protected:
    friend class CFastLED;
    const CRGB *m_Data;
    CLEDController *m_pNext;
    CRGB m_ColorCorrection;
    CRGB m_ColorTemperature;
    EDitherMode m_DitherMode;
    int m_nLeds;
    static CLEDController *m_pHead;
    static CLEDController *m_pTail;

    // set all the leds on the controller to a given color
    virtual void showColor(const struct CRGB & data, int nLeds, CRGB scale) = 0;

    // note that the uint8_ts will be in the order that you want them sent out to the device.
    // nLeds is the number of RGB leds being written to
    virtual void show(const struct CRGB *data, int nLeds, CRGB scale) = 0;

#ifdef SUPPORT_ARGB
    // as above, but every 4th uint8_t is assumed to be alpha channel data, and will be skipped
    virtual void show(const struct CARGB *data, int nLeds, CRGB scale) = 0;
#endif
public:
    CLEDController() : m_Data(NULL), m_ColorCorrection(UncorrectedColor), m_ColorTemperature(UncorrectedTemperature), m_DitherMode(BINARY_DITHER), m_nLeds(0) {
        m_pNext = NULL;
        if(m_pHead==NULL) { m_pHead = this; }
        if(m_pTail != NULL) { m_pTail->m_pNext = this; }
        m_pTail = this;
    }

	// initialize the LED controller
	virtual void init() = 0;

	// clear out/zero out the given number of leds.
	virtual void clearLeds(int nLeds) = 0;

    // show function w/integer brightness, will scale for color correction and temperature
    void show(const struct CRGB *data, int nLeds, uint8_t brightness) {
        show(data, nLeds, getAdjustment(brightness));
    }

    // show function w/integer brightness, will scale for color correction and temperature
    void showColor(const struct CRGB &data, int nLeds, uint8_t brightness) {
        showColor(data, nLeds, getAdjustment(brightness));
    }

    // show function using the "attached to this controller" led data
    void showLeds(uint8_t brightness=255) {
        show(m_Data, m_nLeds, getAdjustment(brightness));
    }

    void showColor(const struct CRGB & data, uint8_t brightness=255) {
        showColor(data, m_nLeds, getAdjustment(brightness));
    }

    // navigating the list of controllers
    static CLEDController *head() { return m_pHead; }
    CLEDController *next() { return m_pNext; }

 #ifdef SUPPORT_ARGB
    // as above, but every 4th uint8_t is assumed to be alpha channel data, and will be skipped
    void show(const struct CARGB *data, int nLeds, uint8_t brightness) {
        show(data, nLeds, getAdjustment(brightness))
    }
#endif

    CLEDController & setLeds(const CRGB *data, int nLeds) {
        m_Data = data;
        m_nLeds = nLeds;
        return *this;
    }

    void clearLedData() {
        if(m_Data) {
            memset8((void*)m_Data, 0, sizeof(struct CRGB) * m_nLeds);
        }
    }

    inline CLEDController & setDither(uint8_t ditherMode = BINARY_DITHER) { m_DitherMode = ditherMode; return *this; }
    inline uint8_t getDither() { return m_DitherMode; }

    CLEDController & setCorrection(CRGB correction) { m_ColorCorrection = correction; return *this; }
    CLEDController & setCorrection(LEDColorCorrection correction) { m_ColorCorrection = correction; return *this; }
    CRGB getCorrection() { return m_ColorCorrection; }

    CLEDController & setTemperature(CRGB temperature) { m_ColorTemperature = temperature; return *this; }
    CLEDController & setTemperature(ColorTemperature temperature) { m_ColorTemperature = temperature; return *this; }
    CRGB getTemperature() { return m_ColorTemperature; }

    CRGB getAdjustment(uint8_t scale) {
#if defined(NO_CORRECTION) && (NO_CORRECTION==1)
        return CRGB(scale,scale,scale);
#else
        CRGB adj(0,0,0);

        if(scale > 0) {
            for(uint8_t i = 0; i < 3; i++) {
                uint8_t cc = m_ColorCorrection.raw[i];
                uint8_t ct = m_ColorTemperature.raw[i];
                if(cc > 0 && ct > 0) {
                    uint32_t work = (((uint32_t)cc)+1) * (((uint32_t)ct)+1) * scale;
                    work /= 0x10000L;
                    adj.raw[i] = work & 0xFF;
                }
            }
        }

        return adj;
#endif
    }
};

// Pixel controller class.  This is the class that we use to centralize pixel access in a block of data, including
// support for things like RGB reordering, scaling, dithering, skipping (for ARGB data), and eventually, we will
// centralize 8/12/16 conversions here as well.
template<EOrder RGB_ORDER>
struct PixelController {
        const uint8_t *mData;
        int mLen;
        uint8_t d[3];
        uint8_t e[3];
        CRGB mScale;
        uint8_t mAdvance;

        PixelController(const PixelController & other) {
            d[0] = other.d[0];
            d[1] = other.d[1];
            d[2] = other.d[2];
            e[0] = other.e[0];
            e[1] = other.e[1];
            e[2] = other.e[2];
            mData = other.mData;
            mScale = other.mScale;
            mAdvance = other.mAdvance;
            mLen = other.mLen;
        }

        PixelController(const uint8_t *d, int len, CRGB & s, EDitherMode dither = BINARY_DITHER, bool advance=true, uint8_t skip=0) : mData(d), mLen(len), mScale(s) {
            enable_dithering(dither);
            mData += skip;
            mAdvance = (advance) ? 3+skip : 0;
        }

        PixelController(const CRGB *d, int len, CRGB & s, EDitherMode dither = BINARY_DITHER) : mData((const uint8_t*)d), mLen(len), mScale(s) {
            enable_dithering(dither);
            mAdvance = 3;
        }

        PixelController(const CRGB &d, int len, CRGB & s, EDitherMode dither = BINARY_DITHER) : mData((const uint8_t*)&d), mLen(len), mScale(s) {
            enable_dithering(dither);
            mAdvance = 0;
        }

#ifdef SUPPORT_ARGB
        PixelController(const CARGB &d, int len, CRGB & s, EDitherMode dither = BINARY_DITHER) : mData((const uint8_t*)&d), mLen(len), mScale(s) {
            enable_dithering(dither);
            // skip the A in CARGB
            mData += 1;
            mAdvance = 0;
        }

        PixelController(const CARGB *d, int len, CRGB & s, EDitherMode dither = BINARY_DITHER) : mData((const uint8_t*)d), mLen(len), mScale(s) {
            enable_dithering(dither);
            // skip the A in CARGB
            mData += 1;
            mAdvance = 4;
        }
#endif

        void init_binary_dithering() {
#if !defined(NO_DITHERING) || (NO_DITHERING != 1)

<<<<<<< HEAD
#define VIRTUAL_BITS 8
=======
            // Set 'virtual bits' of dithering to the highest level
            // that is not likely to cause excessive flickering at
            // low brightness levels + low update rates.
            // These pre-set values are a little ambitious, since
            // a 400Hz update rate for WS2811-family LEDs is only
            // possible with 85 pixels or fewer.
            // Once we have a 'number of milliseconds since last update'
            // value available here, we can quickly calculate the correct
            // number of 'virtual bits' on the fly with a couple of 'if'
            // statements -- no division required.  At this point,
            // the division is done at compile time, so there's no runtime
            // cost, but the values are still hard-coded.
#define MAX_LIKELY_UPDATE_RATE_HZ     400
#define MIN_ACCEPTABLE_DITHER_RATE_HZ  50
#define UPDATES_PER_FULL_DITHER_CYCLE (MAX_LIKELY_UPDATE_RATE_HZ / MIN_ACCEPTABLE_DITHER_RATE_HZ)
#define RECOMMENDED_VIRTUAL_BITS ((UPDATES_PER_FULL_DITHER_CYCLE>1) + \
                                  (UPDATES_PER_FULL_DITHER_CYCLE>2) + \
                                  (UPDATES_PER_FULL_DITHER_CYCLE>4) + \
                                  (UPDATES_PER_FULL_DITHER_CYCLE>8) + \
                                  (UPDATES_PER_FULL_DITHER_CYCLE>16) + \
                                  (UPDATES_PER_FULL_DITHER_CYCLE>32) + \
                                  (UPDATES_PER_FULL_DITHER_CYCLE>64) + \
                                  (UPDATES_PER_FULL_DITHER_CYCLE>128) )
#define VIRTUAL_BITS RECOMMENDED_VIRTUAL_BITS
>>>>>>> 50bb1f8b
            // R is the digther signal 'counter'.
            static byte R = 0;
            R++;

            // R is wrapped around at 2^ditherBits,
            // so if ditherBits is 2, R will cycle through (0,1,2,3)
            byte ditherBits = VIRTUAL_BITS;
            R &= (0x01 << ditherBits) - 1;

            // Q is the "unscaled dither signal" itself.
            // It's initialized to the reversed bits of R.
            // If 'ditherBits' is 2, Q here will cycle through (0,128,64,192)
            byte Q = 0;

            // Reverse bits in a byte
            {
                if(R & 0x01) { Q |= 0x80; }
                if(R & 0x02) { Q |= 0x40; }
                if(R & 0x04) { Q |= 0x20; }
                if(R & 0x08) { Q |= 0x10; }
                if(R & 0x10) { Q |= 0x08; }
                if(R & 0x20) { Q |= 0x04; }
                if(R & 0x40) { Q |= 0x02; }
                if(R & 0x80) { Q |= 0x01; }
            }

            // Now we adjust Q to fall in the center of each range,
            // instead of at the start of the range.
            // If ditherBits is 2, Q will be (0, 128, 64, 192) at first,
            // and this adjustment makes it (31, 159, 95, 223).
            if( ditherBits < 8) {
                Q += 0x01 << (7 - ditherBits);
            }

            // D and E form the "scaled dither signal"
            // which is added to pixel values to affect the
            // actual dithering.

            // Setup the initial D and E values
            for(int i = 0; i < 3; i++) {
                    byte s = mScale.raw[i];
                    e[i] = s ? (256/s) + 1 : 0;
                    d[i] = scale8(Q, e[i]);
                    if(e[i]) e[i]--;
            }
#endif
        }

        // Do we have n pixels left to process?
        __attribute__((always_inline)) inline bool has(int n) {
            return mLen >= n;
        }

        // toggle dithering enable
        void enable_dithering(EDitherMode dither) {
            switch(dither) {
                case BINARY_DITHER: init_binary_dithering(); break;
                default: d[0]=d[1]=d[2]=e[0]=e[1]=e[2]=0; break;
            }
        }

        // get the amount to advance the pointer by
        __attribute__((always_inline)) inline int advanceBy() { return mAdvance; }

        // advance the data pointer forward, adjust position counter
         __attribute__((always_inline)) inline void advanceData() { mData += mAdvance; mLen--;}

        // step the dithering forward
         __attribute__((always_inline)) inline void stepDithering() {
         		// IF UPDATING HERE, BE SURE TO UPDATE THE ASM VERSION IN
         		// clockless_trinket.h!
                d[0] = e[0] - d[0];
                d[1] = e[1] - d[1];
                d[2] = e[2] - d[2];
        }

        // Some chipsets pre-cycle the first byte, which means we want to cycle byte 0's dithering separately
        __attribute__((always_inline)) inline void preStepFirstByteDithering() {
            d[RO(0)] = e[RO(0)] - d[RO(0)];
        }

        template<int SLOT>  __attribute__((always_inline)) inline static uint8_t loadByte(PixelController & pc) { return pc.mData[RO(SLOT)]; }
        template<int SLOT>  __attribute__((always_inline)) inline static uint8_t dither(PixelController & pc, uint8_t b) { return b ? qadd8(b, pc.d[RO(SLOT)]) : 0; }
        template<int SLOT>  __attribute__((always_inline)) inline static uint8_t scale(PixelController & pc, uint8_t b) { return scale8(b, pc.mScale.raw[RO(SLOT)]); }

        // composite shortcut functions for loading, dithering, and scaling
        template<int SLOT>  __attribute__((always_inline)) inline static uint8_t loadAndScale(PixelController & pc) { return scale<SLOT>(pc, pc.dither<SLOT>(pc, pc.loadByte<SLOT>(pc))); }
        template<int SLOT>  __attribute__((always_inline)) inline static uint8_t advanceAndLoadAndScale(PixelController & pc) { pc.advanceData(); return pc.loadAndScale<SLOT>(pc); }

		// Helper functions to get around gcc stupidities
		__attribute__((always_inline)) inline uint8_t loadAndScale0() { return loadAndScale<0>(*this); }
		__attribute__((always_inline)) inline uint8_t loadAndScale1() { return loadAndScale<1>(*this); }
		__attribute__((always_inline)) inline uint8_t loadAndScale2() { return loadAndScale<2>(*this); }
		__attribute__((always_inline)) inline uint8_t advanceAndLoadAndScale0() { return advanceAndLoadAndScale<0>(*this); }
        __attribute__((always_inline)) inline uint8_t stepAdvanceAndLoadAndScale0() { stepDithering(); return advanceAndLoadAndScale<0>(*this); }
};

#endif<|MERGE_RESOLUTION|>--- conflicted
+++ resolved
@@ -202,9 +202,6 @@
         void init_binary_dithering() {
 #if !defined(NO_DITHERING) || (NO_DITHERING != 1)
 
-<<<<<<< HEAD
-#define VIRTUAL_BITS 8
-=======
             // Set 'virtual bits' of dithering to the highest level
             // that is not likely to cause excessive flickering at
             // low brightness levels + low update rates.
@@ -229,7 +226,7 @@
                                   (UPDATES_PER_FULL_DITHER_CYCLE>64) + \
                                   (UPDATES_PER_FULL_DITHER_CYCLE>128) )
 #define VIRTUAL_BITS RECOMMENDED_VIRTUAL_BITS
->>>>>>> 50bb1f8b
+
             // R is the digther signal 'counter'.
             static byte R = 0;
             R++;

--- conflicted
+++ resolved
@@ -52,12 +52,9 @@
 #include "fastspi.h"
 #include "chipsets.h"
 
-<<<<<<< HEAD
 FASTLED_NAMESPACE_BEGIN
 
-=======
 /// definitions for the spi chipset constants 
->>>>>>> c0c8f765
 enum ESPIChipsets {
 	LPD8806,
 	WS2801,
